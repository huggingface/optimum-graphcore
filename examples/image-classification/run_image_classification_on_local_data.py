#!/usr/bin/env python
# coding=utf-8
# Copyright 2021 The HuggingFace Inc. team. All rights reserved.
#
# Licensed under the Apache License, Version 2.0 (the "License");
# you may not use this file except in compliance with the License.
# You may obtain a copy of the License at
#
#     http://www.apache.org/licenses/LICENSE-2.0
#
# Unless required by applicable law or agreed to in writing, software
# distributed under the License is distributed on an "AS IS" BASIS,
# WITHOUT WARRANTIES OR CONDITIONS OF ANY KIND, either express or implied.
# See the License for the specific language governing permissions and

import glob
import logging
import os
import sys
from dataclasses import dataclass, field
from typing import Optional

from timm.data.mixup import Mixup, FastCollateMixup

import transforms

import datasets
import numpy as np
import torch
from PIL import Image
from torch.utils.data import random_split
from torchvision.datasets import ImageFolder
from torchvision.transforms import (
    CenterCrop,
    Compose,
    Normalize,
    RandomHorizontalFlip,
    RandomResizedCrop,
    Resize,
    ToTensor,
)

import transformers
from optimum.graphcore import IPUConfig, IPUTrainer
from optimum.graphcore import IPUTrainingArguments
from transformers import (
    MODEL_FOR_IMAGE_CLASSIFICATION_MAPPING,
    AutoConfig,
    AutoFeatureExtractor,
    AutoModelForImageClassification,
    HfArgumentParser,
)
from transformers.trainer_utils import get_last_checkpoint
from transformers.utils import check_min_version
from transformers.utils.versions import require_version


""" Fine-tuning a Transformers model for image classification"""

logger = logging.getLogger(__name__)

# Will error if the minimal version of Transformers is not installed. Remove at your own risks.
check_min_version("4.15.0.dev0")

require_version("datasets>=1.8.0", "To fix: pip install -r examples/pytorch/image-classification/requirements.txt")

MODEL_CONFIG_CLASSES = list(MODEL_FOR_IMAGE_CLASSIFICATION_MAPPING.keys())
MODEL_TYPES = tuple(conf.model_type for conf in MODEL_CONFIG_CLASSES)


def pil_loader(path: str):
    with open(path, "rb") as f:
        im = Image.open(f)
        return im.convert("RGB")


@dataclass
class DataTrainingArguments:
    """
    Arguments pertaining to what data we are going to input our model for training and eval.
    Using `HfArgumentParser` we can turn this class
    into argparse arguments to be able to specify them on
    the command line.
    """

    dataset_name: Optional[str] = field(
        default="nateraw/image-folder", metadata={"help": "Name of a dataset from the datasets package"}
    )
    dataset_config_name: Optional[str] = field(
        default=None, metadata={"help": "The configuration name of the dataset to use (via the datasets library)."}
    )
    train_dir: Optional[str] = field(default=None, metadata={"help": "A folder containing the training data."})
    validation_dir: Optional[str] = field(default=None, metadata={"help": "A folder containing the validation data."})
    train_val_split: Optional[float] = field(
        default=0.15, metadata={"help": "Percent to split off of train for validation."}
    )
    max_train_samples: Optional[int] = field(
        default=None,
        metadata={
            "help": "For debugging purposes or quicker training, truncate the number of training examples to this "
            "value if set."
        },
    )
    max_eval_samples: Optional[int] = field(
        default=None,
        metadata={
            "help": "For debugging purposes or quicker training, truncate the number of evaluation examples to this "
            "value if set."
        },
    )

    def __post_init__(self):
        data_files = dict()
        if self.train_dir is not None:
            data_files["train"] = self.train_dir
        if self.validation_dir is not None:
            data_files["val"] = self.validation_dir
        self.data_files = data_files if data_files else None


@dataclass
class ModelArguments:
    """
    Arguments pertaining to which model/config/tokenizer we are going to fine-tune from.
    """

    model_name_or_path: str = field(
        default="google/vit-base-patch16-224-in21k",
        metadata={"help": "Path to pretrained model or model identifier from huggingface.co/models"},
    )
    model_type: Optional[str] = field(
        default=None,
        metadata={"help": "If training from scratch, pass a model type from the list: " + ", ".join(MODEL_TYPES)},
    )
    config_name: Optional[str] = field(
        default=None, metadata={"help": "Pretrained config name or path if not the same as model_name"}
    )
    cache_dir: Optional[str] = field(
        default=None, metadata={"help": "Where do you want to store the pretrained models downloaded from s3"}
    )
    model_revision: str = field(
        default="main",
        metadata={"help": "The specific model version to use (can be a branch name, tag name or commit id)."},
    )
    feature_extractor_name: str = field(default=None, metadata={"help": "Name or path of preprocessor config."},
    )

    disable_feature_extractor: bool = field(
        default=False,
        metadata={
            "help": "Weather or not to disable the feature extractor."
        },
    )
    use_auth_token: bool = field(
        default=False,
        metadata={
            "help": "Will use the token generated when running `transformers-cli login` (necessary to use this script "
            "with private models)."
        },
    )

@dataclass
class TrainingArguments(IPUTrainingArguments):
    """
    Subclass IPUTrainingArguments to pass extra training-related arguments such as data-augmentation.
    """
    input_size: Optional[int] = field(
        default = 224,
        metadata={
            "help": "Image input size."
        },
    )
    disable_mixup: Optional[bool] = field(
        default=False,
        metadata={
            "help": "Disable the pre-processing Mixup function for data augmentation."
        },
    )
    nb_classes: Optional[float] = field(
        default=1000
    )
    smoothing: Optional[float] = field(
        default=0.1,
        metadata={
            "help": "Label smoothing."
        },
    )
    mixup: Optional[float] = field(
        default=1.0
    )
    cutmix: Optional[float] = field(
        default=1.0
    )
    cutmix_minmax: Optional[float] = field(
        default=None
    )
    mixup_prob: Optional[float] = field(
        default=0.1
    )
    mixup_switch_prob: Optional[float] = field(
        default=0.5
    )
    mixup_mode: Optional[str] = field(
        default='batch'
    )
    load_fb_pretrained_weights: Optional[str] = field(
        default=None
    )
    drop_path_rate: Optional[float]  = field(
        default=0.0
    )
    head_init_scale: Optional[float]  = field(
        default=1
    )
    layer_scale_init_value: Optional[float] = field(
        default=0.0, 
        metadata={
            "help": "The initial value for the layer scale model parameter."
        }
    )

def collate_fn(examples):
    # pixel_values = torch.stack([example["pixel_values"] for example in examples])
    # labels = torch.tensor([example["labels"] for example in examples])

    pixel_values = torch.stack([example[0] for example in examples])
    labels = torch.tensor([example[1] for example in examples])
    return {"pixel_values": pixel_values, "labels": labels}


# Implement transforms as a functor instead of a function because the Async Dataloader
# can't handle functions with closures because it uses pickle underneath.
class ApplyTransforms:
    """
    Functor that applies image transforms across a batch.
    """

    def __init__(self, transforms):
        self.transforms = transforms

    def __call__(self, example_batch):
        # example_batch["pixel_values"] = [self.transforms(img) for img in example_batch["image"]]
        # TODO: is ApplyTransforms still needed since we now transforms already apply to the image features.
        example_batch = self.transforms(example_batch)
        return example_batch

<<<<<<< HEAD
=======
# Implement the mixup collate function as a functor instead of a function because the Async Dataloader
# can't handle functions with closures because it uses pickle underneath.
class MixupCollateFn:
    def __init__(self, mixup_fn):
        self.mixup = mixup_fn

    def __call__(self, examples):
        pixel_values = torch.stack([example[0] for example in examples])
        labels = torch.tensor([example[1] for example in examples])
        pixel_values, labels = self.mixup(pixel_values, labels)
        return {"pixel_values": pixel_values, "labels": labels}


>>>>>>> 7950163a
def main():
    # See all possible arguments in src/transformers/training_args.py
    # or by passing the --help flag to this script.
    # We now keep distinct sets of args, for a cleaner separation of concerns.

    parser = HfArgumentParser((ModelArguments, DataTrainingArguments, TrainingArguments))
    if len(sys.argv) == 2 and sys.argv[1].endswith(".json"):
        # If we pass only one argument to the script and it's the path to a json file,
        # let's parse it to get our arguments.
        model_args, data_args, training_args = parser.parse_json_file(json_file=os.path.abspath(sys.argv[1]))
    else:
        model_args, data_args, training_args = parser.parse_args_into_dataclasses()

    # Setup logging
    logging.basicConfig(
        format="%(asctime)s - %(levelname)s - %(name)s - %(message)s",
        datefmt="%m/%d/%Y %H:%M:%S",
        handlers=[logging.StreamHandler(sys.stdout)],
    )

    log_level = training_args.get_process_log_level()
    logger.setLevel(log_level)
    transformers.utils.logging.set_verbosity(log_level)
    transformers.utils.logging.enable_default_handler()
    transformers.utils.logging.enable_explicit_format()

    logger.info(f"Training/evaluation parameters {training_args}")

    # Detecting last checkpoint.
    last_checkpoint = None
    if os.path.isdir(training_args.output_dir) and training_args.do_train and not training_args.overwrite_output_dir:
        last_checkpoint = get_last_checkpoint(training_args.output_dir)
        if last_checkpoint is None and len(os.listdir(training_args.output_dir)) > 0:
            raise ValueError(
                f"Output directory ({training_args.output_dir}) already exists and is not empty. "
                "Use --overwrite_output_dir to overcome."
            )
        elif last_checkpoint is not None and training_args.resume_from_checkpoint is None:
            logger.info(
                f"Checkpoint detected, resuming training at {last_checkpoint}. To avoid this behavior, change "
                "the `--output_dir` or add `--overwrite_output_dir` to train from scratch."
            )

    # Load the accuracy metric from the datasets package
    metric = datasets.load_metric("accuracy")

    # Define our compute_metrics function. It takes an `EvalPrediction` object (a namedtuple with a
    # predictions and label_ids field) and has to return a dictionary string to float.
    def compute_metrics(p):
        """Computes accuracy on a batch of predictions"""
        return metric.compute(predictions=np.argmax(p.predictions, axis=1), references=p.label_ids)
    labels = glob.glob(os.path.join(data_args.data_files.get("train", None), "*/"))
    label2id, id2label = dict(), dict()
    for i, label in enumerate(labels):
        label2id[label] = str(i)
        id2label[str(i)] = label

    config = AutoConfig.from_pretrained(
        model_args.config_name or model_args.model_name_or_path,
        num_labels=len(labels),
        label2id=label2id,
        id2label=id2label,
        finetuning_task="image-classification",
        cache_dir=model_args.cache_dir,
        revision=model_args.model_revision,
        use_auth_token=True if model_args.use_auth_token else None,
        drop_path_rate=training_args.drop_path_rate,

    )
    config.smoothing=training_args.smoothing
    config.head_init_scale = training_args.head_init_scale
    config.layer_scale_init_value = training_args.layer_scale_init_value

    ipu_config = IPUConfig.from_pretrained(
        training_args.ipu_config_name if training_args.ipu_config_name else model_args.model_name_or_path,
        cache_dir=model_args.cache_dir,
        revision=model_args.model_revision,
        use_auth_token=True if model_args.use_auth_token else None,
    )
    if training_args.load_fb_pretrained_weights:
        model = AutoModelForImageClassification.from_config(
            config,
        )
    else:
        model = AutoModelForImageClassification.from_pretrained(
            model_args.model_name_or_path,
            from_tf=bool(".ckpt" in model_args.model_name_or_path),
            config=config,
            cache_dir=model_args.cache_dir,
            revision=model_args.model_revision,
            use_auth_token=True if model_args.use_auth_token else None,
        )

    feature_extractor = AutoFeatureExtractor.from_pretrained(
        model_args.feature_extractor_name or model_args.model_name_or_path,
        cache_dir=model_args.cache_dir,
        revision=model_args.model_revision,
        use_auth_token=True if model_args.use_auth_token else None,
    )

    # Define torchvision transforms to be applied to each image.
    _train_transforms, _val_transforms = transforms.get_transforms(model_args.model_name_or_path, training_args, feature_extractor)

    # Initialize our dataset and prepare it for the 'image-classification' task.
    ds = dict()
    train_data_files = data_args.data_files.get("train", None)
    eval_data_files = data_args.data_files.get("val", None)

    if train_data_files:
        ds["train"] = ImageFolder(train_data_files, transform=ApplyTransforms(_train_transforms))

    if eval_data_files:
        ds["validation"] = ImageFolder(eval_data_files, transform=ApplyTransforms(_val_transforms))

    # If we don't have a validation split, split off a percentage of train as validation.
    data_args.train_val_split = None if "validation" in ds.keys() else data_args.train_val_split
    if isinstance(data_args.train_val_split, float) and data_args.train_val_split > 0.0:
        ds_validation_size = int(len(ds["train"]) * data_args.train_val_split)
        ds_train_size = len(ds["train"]) - ds_validation_size
        ds["train"], ds["validation"] = random_split(
            ds["train"],
            [ds_train_size, ds_validation_size],
            generator=torch.Generator().manual_seed(training_args.seed),
        )

    # Prepare label mappings.
    # We'll include these in the model's config to get human readable labels in the Inference API.

    if training_args.do_train:
        if "train" not in ds:
            raise ValueError("--do_train requires a train dataset")
        if data_args.max_train_samples is not None:
            ds["train"] = ds["train"].shuffle(seed=training_args.seed)[: data_args.max_train_samples]

    if training_args.do_eval:
        if "validation" not in ds:
            raise ValueError("--do_eval requires a validation dataset")
        if data_args.max_eval_samples is not None:
            ds["validation"] = ds["validation"].shuffle(seed=training_args.seed)[: data_args.max_val_samples]

    train_collate_fn = collate_fn
    if (training_args.mixup > 0 or training_args.cutmix > 0. or training_args.cutmix_minmax is not None) and not training_args.disable_mixup:
        logger.info("Training with Mixup")
        mixup_fn = Mixup(
        mixup_alpha=training_args.mixup, cutmix_alpha=training_args.cutmix, cutmix_minmax=training_args.cutmix_minmax,
        prob=training_args.mixup_prob, switch_prob=training_args.mixup_switch_prob, mode=training_args.mixup_mode,
        label_smoothing=training_args.smoothing, num_classes=training_args.nb_classes)
        mixup_collate_fn = MixupCollateFn(mixup_fn)
        train_collate_fn = mixup_collate_fn

    if model_args.disable_feature_extractor:
        logger.info("Model feature extractor disabled")

    # Initalize our trainer
    trainer = IPUTrainer(
        model=model,
        ipu_config=ipu_config,
        args=training_args,
        train_dataset=ds["train"] if training_args.do_train else None,
        eval_dataset=ds["validation"] if training_args.do_eval else None,
        compute_metrics=compute_metrics,
        tokenizer=feature_extractor if not model_args.disable_feature_extractor else None,
        data_collator=train_collate_fn,
    )

    if training_args.load_fb_pretrained_weights:
        trainer.model.load_weights_from_fb_model(fb_model_path=training_args.load_fb_pretrained_weights,load_classifier=False)
    

    # Training
    if training_args.do_train:
        checkpoint = None
        if training_args.resume_from_checkpoint is not None:
            checkpoint = training_args.resume_from_checkpoint
        elif last_checkpoint is not None:
            checkpoint = last_checkpoint
        train_result = trainer.train(resume_from_checkpoint=checkpoint)
        trainer.save_model()
        trainer.log_metrics("train", train_result.metrics)
        trainer.save_metrics("train", train_result.metrics)
        trainer.save_state()

    # Evaluation
    if training_args.do_eval:
        trainer.data_collator=collate_fn
        metrics = trainer.evaluate()
        trainer.log_metrics("eval", metrics)
        trainer.save_metrics("eval", metrics)

    # Write model card and (optionally) push to hub
    kwargs = {
        "finetuned_from": model_args.model_name_or_path,
        "tasks": "image-classification",
        "dataset": data_args.dataset_name,
        "tags": ["image-classification"],
    }
    if training_args.push_to_hub:
        trainer.push_to_hub(**kwargs)
    else:
        trainer.create_model_card(**kwargs)


if __name__ == "__main__":
    main()<|MERGE_RESOLUTION|>--- conflicted
+++ resolved
@@ -244,8 +244,7 @@
         example_batch = self.transforms(example_batch)
         return example_batch
 
-<<<<<<< HEAD
-=======
+
 # Implement the mixup collate function as a functor instead of a function because the Async Dataloader
 # can't handle functions with closures because it uses pickle underneath.
 class MixupCollateFn:
@@ -259,7 +258,6 @@
         return {"pixel_values": pixel_values, "labels": labels}
 
 
->>>>>>> 7950163a
 def main():
     # See all possible arguments in src/transformers/training_args.py
     # or by passing the --help flag to this script.
