#!/usr/bin/env python
# coding=utf-8
# Copyright 2021 The HuggingFace Inc. team. All rights reserved.
#
# Licensed under the Apache License, Version 2.0 (the "License");
# you may not use this file except in compliance with the License.
# You may obtain a copy of the License at
#
#     http://www.apache.org/licenses/LICENSE-2.0
#
# Unless required by applicable law or agreed to in writing, software
# distributed under the License is distributed on an "AS IS" BASIS,
# WITHOUT WARRANTIES OR CONDITIONS OF ANY KIND, either express or implied.
# See the License for the specific language governing permissions and

import glob
import logging
import os
import sys
from dataclasses import dataclass, field
from typing import Optional

from timm.data.mixup import Mixup, FastCollateMixup

import transforms

import datasets
import numpy as np
import torch
from PIL import Image
from torch.utils.data import random_split
from torchvision.datasets import ImageFolder
from torchvision.transforms import (
    CenterCrop,
    Compose,
    Normalize,
    RandomHorizontalFlip,
    RandomResizedCrop,
    Resize,
    ToTensor,
)

import transformers
from optimum.graphcore import IPUConfig, IPUTrainer
from optimum.graphcore import IPUTrainingArguments
from transformers import (
    MODEL_FOR_IMAGE_CLASSIFICATION_MAPPING,
    AutoConfig,
    AutoFeatureExtractor,
    AutoModelForImageClassification,
    HfArgumentParser,
)
from transformers.trainer_utils import get_last_checkpoint
from transformers.utils import check_min_version
from transformers.utils.versions import require_version


""" Fine-tuning a Transformers model for image classification"""

logger = logging.getLogger(__name__)

# Will error if the minimal version of Transformers is not installed. Remove at your own risks.
check_min_version("4.15.0.dev0")

require_version("datasets>=1.8.0", "To fix: pip install -r examples/pytorch/image-classification/requirements.txt")

MODEL_CONFIG_CLASSES = list(MODEL_FOR_IMAGE_CLASSIFICATION_MAPPING.keys())
MODEL_TYPES = tuple(conf.model_type for conf in MODEL_CONFIG_CLASSES)


def pil_loader(path: str):
    with open(path, "rb") as f:
        im = Image.open(f)
        return im.convert("RGB")


@dataclass
class DataTrainingArguments:
    """
    Arguments pertaining to what data we are going to input our model for training and eval.
    Using `HfArgumentParser` we can turn this class
    into argparse arguments to be able to specify them on
    the command line.
    """

    dataset_name: Optional[str] = field(
        default="nateraw/image-folder", metadata={"help": "Name of a dataset from the datasets package"}
    )
    dataset_config_name: Optional[str] = field(
        default=None, metadata={"help": "The configuration name of the dataset to use (via the datasets library)."}
    )
    train_dir: Optional[str] = field(default=None, metadata={"help": "A folder containing the training data."})
    validation_dir: Optional[str] = field(default=None, metadata={"help": "A folder containing the validation data."})
    train_val_split: Optional[float] = field(
        default=0.15, metadata={"help": "Percent to split off of train for validation."}
    )
    max_train_samples: Optional[int] = field(
        default=None,
        metadata={
            "help": "For debugging purposes or quicker training, truncate the number of training examples to this "
            "value if set."
        },
    )
    max_eval_samples: Optional[int] = field(
        default=None,
        metadata={
            "help": "For debugging purposes or quicker training, truncate the number of evaluation examples to this "
            "value if set."
        },
    )

    def __post_init__(self):
        data_files = dict()
        if self.train_dir is not None:
            data_files["train"] = self.train_dir
        if self.validation_dir is not None:
            data_files["val"] = self.validation_dir
        self.data_files = data_files if data_files else None


@dataclass
class ModelArguments:
    """
    Arguments pertaining to which model/config/tokenizer we are going to fine-tune from.
    """

    model_name_or_path: str = field(
        default="google/vit-base-patch16-224-in21k",
        metadata={"help": "Path to pretrained model or model identifier from huggingface.co/models"},
    )
    model_type: Optional[str] = field(
        default=None,
        metadata={"help": "If training from scratch, pass a model type from the list: " + ", ".join(MODEL_TYPES)},
    )
    config_name: Optional[str] = field(
        default=None, metadata={"help": "Pretrained config name or path if not the same as model_name"}
    )
    cache_dir: Optional[str] = field(
        default=None, metadata={"help": "Where do you want to store the pretrained models downloaded from s3"}
    )
    model_revision: str = field(
        default="main",
        metadata={"help": "The specific model version to use (can be a branch name, tag name or commit id)."},
    )
    feature_extractor_name: str = field(default=None, metadata={"help": "Name or path of preprocessor config."},
    )

    disable_feature_extractor: bool = field(
        default=False,
        metadata={
            "help": "Weather or not to disable the feature extractor."
        },
    )
    use_auth_token: bool = field(
        default=False,
        metadata={
            "help": "Will use the token generated when running `transformers-cli login` (necessary to use this script "
            "with private models)."
        },
    )

@dataclass
class TrainingArguments(IPUTrainingArguments):
    """
    Subclass IPUTrainingArguments to pass extra training-related arguments such as data-augmentation.
    """
    input_size: Optional[int] = field(
        default = 224,
        metadata={
            "help": "Image input size."
        },
    )
    disable_mixup: Optional[bool] = field(
        default=False,
        metadata={
            "help": "Disable the pre-processing Mixup function for data augmentation."
        },
    )
    nb_classes: Optional[float] = field(
        default=1000
    )
    smoothing: Optional[float] = field(
        default=0.1,
        metadata={
            "help": "Label smoothing."
        },
    )
    mixup: Optional[float] = field(
        default=1.0
    )
    cutmix: Optional[float] = field(
        default=1.0
    )
    cutmix_minmax: Optional[float] = field(
        default=None
    )
    mixup_prob: Optional[float] = field(
        default=0.1
    )
    mixup_switch_prob: Optional[float] = field(
        default=0.5
    )
    mixup_mode: Optional[str] = field(
        default='batch'
    )
<<<<<<< HEAD
    load_fb_pretrained_weights: Optional[str] = field(
        default=None
    )
=======
    drop_path_rate: Optional[float]  = field(
        default=0.0
    )
    head_init_scale: Optional[float]  = field(
        default=1
    )

>>>>>>> d0e61616


def collate_fn(examples):
    # pixel_values = torch.stack([example["pixel_values"] for example in examples])
    # labels = torch.tensor([example["labels"] for example in examples])

    pixel_values = torch.stack([example[0] for example in examples])
    labels = torch.tensor([example[1] for example in examples])
    return {"pixel_values": pixel_values, "labels": labels}


# Implement transforms as a functor instead of a function because the Async Dataloader
# can't handle functions with closures because it uses pickle underneath.
class ApplyTransforms:
    """
    Functor that applies image transforms across a batch.
    """

    def __init__(self, transforms):
        self.transforms = transforms

    def __call__(self, example_batch):
        # example_batch["pixel_values"] = [self.transforms(img) for img in example_batch["image"]]
        # TODO: is ApplyTransforms still needed since we now transforms already apply to the image features.
        example_batch = self.transforms(example_batch)
        return example_batch


def load_from_fb_weights(model, fb_model_path):
    import fb_to_hf_map
    fb_state_dict = torch.load(fb_model_path)["model"]

    current_state_dict = model.state_dict()

    new_state_dict = {}

    for fb_tensor_name in fb_state_dict.keys():
        hf_tensor_name = fb_to_hf_map.FB_TO_HF_MAP[fb_tensor_name]

        if "head" not in fb_tensor_name:
            new_state_dict[hf_tensor_name] = fb_state_dict[fb_tensor_name]
        else:
            new_state_dict[hf_tensor_name] = current_state_dict[hf_tensor_name]

    model.load_state_dict(new_state_dict)
    
    return model




def main():
    # See all possible arguments in src/transformers/training_args.py
    # or by passing the --help flag to this script.
    # We now keep distinct sets of args, for a cleaner separation of concerns.

    parser = HfArgumentParser((ModelArguments, DataTrainingArguments, TrainingArguments))
    if len(sys.argv) == 2 and sys.argv[1].endswith(".json"):
        # If we pass only one argument to the script and it's the path to a json file,
        # let's parse it to get our arguments.
        model_args, data_args, training_args = parser.parse_json_file(json_file=os.path.abspath(sys.argv[1]))
    else:
        model_args, data_args, training_args = parser.parse_args_into_dataclasses()

    # Setup logging
    logging.basicConfig(
        format="%(asctime)s - %(levelname)s - %(name)s - %(message)s",
        datefmt="%m/%d/%Y %H:%M:%S",
        handlers=[logging.StreamHandler(sys.stdout)],
    )

    log_level = training_args.get_process_log_level()
    logger.setLevel(log_level)
    transformers.utils.logging.set_verbosity(log_level)
    transformers.utils.logging.enable_default_handler()
    transformers.utils.logging.enable_explicit_format()

    logger.info(f"Training/evaluation parameters {training_args}")

    # Detecting last checkpoint.
    last_checkpoint = None
    if os.path.isdir(training_args.output_dir) and training_args.do_train and not training_args.overwrite_output_dir:
        last_checkpoint = get_last_checkpoint(training_args.output_dir)
        if last_checkpoint is None and len(os.listdir(training_args.output_dir)) > 0:
            raise ValueError(
                f"Output directory ({training_args.output_dir}) already exists and is not empty. "
                "Use --overwrite_output_dir to overcome."
            )
        elif last_checkpoint is not None and training_args.resume_from_checkpoint is None:
            logger.info(
                f"Checkpoint detected, resuming training at {last_checkpoint}. To avoid this behavior, change "
                "the `--output_dir` or add `--overwrite_output_dir` to train from scratch."
            )

    # Load the accuracy metric from the datasets package
    metric = datasets.load_metric("accuracy")

    # Define our compute_metrics function. It takes an `EvalPrediction` object (a namedtuple with a
    # predictions and label_ids field) and has to return a dictionary string to float.
    def compute_metrics(p):
        """Computes accuracy on a batch of predictions"""
        return metric.compute(predictions=np.argmax(p.predictions, axis=1), references=p.label_ids)
    labels = glob.glob(os.path.join(data_args.data_files.get("train", None), "*/"))
    label2id, id2label = dict(), dict()
    for i, label in enumerate(labels):
        label2id[label] = str(i)
        id2label[str(i)] = label

    config = AutoConfig.from_pretrained(
        model_args.config_name or model_args.model_name_or_path,
        num_labels=len(labels),
        label2id=label2id,
        id2label=id2label,
        finetuning_task="image-classification",
        cache_dir=model_args.cache_dir,
        revision=model_args.model_revision,
        use_auth_token=True if model_args.use_auth_token else None,
        drop_path_rate=training_args.drop_path_rate,

    )
    config.smoothing=training_args.smoothing
    config.head_init_scale = training_args.head_init_scale

    ipu_config = IPUConfig.from_pretrained(
        training_args.ipu_config_name if training_args.ipu_config_name else model_args.model_name_or_path,
        cache_dir=model_args.cache_dir,
        revision=model_args.model_revision,
        use_auth_token=True if model_args.use_auth_token else None,
    )
    if training_args.load_fb_pretrained_weights:
        model = AutoModelForImageClassification.from_config(
            config,
        )

        model = load_from_fb_weights(model, training_args.load_fb_pretrained_weights)
    else:
        model = AutoModelForImageClassification.from_pretrained(
            model_args.model_name_or_path,
            from_tf=bool(".ckpt" in model_args.model_name_or_path),
            config=config,
            cache_dir=model_args.cache_dir,
            revision=model_args.model_revision,
            use_auth_token=True if model_args.use_auth_token else None,
        )

    feature_extractor = AutoFeatureExtractor.from_pretrained(
        model_args.feature_extractor_name or model_args.model_name_or_path,
        cache_dir=model_args.cache_dir,
        revision=model_args.model_revision,
        use_auth_token=True if model_args.use_auth_token else None,
    )

    # Define torchvision transforms to be applied to each image.
    _train_transforms, _val_transforms = transforms.get_transforms(model_args.model_name_or_path, training_args, feature_extractor)

    # Initialize our dataset and prepare it for the 'image-classification' task.
    ds = dict()
    train_data_files = data_args.data_files.get("train", None)
    eval_data_files = data_args.data_files.get("val", None)

    if train_data_files:
        ds["train"] = ImageFolder(train_data_files, transform=ApplyTransforms(_train_transforms))

    if eval_data_files:
        ds["validation"] = ImageFolder(eval_data_files, transform=ApplyTransforms(_val_transforms))

    # If we don't have a validation split, split off a percentage of train as validation.
    data_args.train_val_split = None if "validation" in ds.keys() else data_args.train_val_split
    if isinstance(data_args.train_val_split, float) and data_args.train_val_split > 0.0:
        ds_validation_size = int(len(ds["train"]) * data_args.train_val_split)
        ds_train_size = len(ds["train"]) - ds_validation_size
        ds["train"], ds["validation"] = random_split(
            ds["train"],
            [ds_train_size, ds_validation_size],
            generator=torch.Generator().manual_seed(training_args.seed),
        )

    # Prepare label mappings.
    # We'll include these in the model's config to get human readable labels in the Inference API.

    if training_args.do_train:
        if "train" not in ds:
            raise ValueError("--do_train requires a train dataset")
        if data_args.max_train_samples is not None:
            ds["train"] = ds["train"].shuffle(seed=training_args.seed)[: data_args.max_train_samples]

    if training_args.do_eval:
        if "validation" not in ds:
            raise ValueError("--do_eval requires a validation dataset")
        if data_args.max_eval_samples is not None:
            ds["validation"] = ds["validation"].shuffle(seed=training_args.seed)[: data_args.max_val_samples]

    train_collate_fn = collate_fn
    if (training_args.mixup > 0 or training_args.cutmix > 0. or training_args.cutmix_minmax is not None) and not training_args.disable_mixup:

        logger.info("Training with Mixup")
        mixup_fn = Mixup(
        mixup_alpha=training_args.mixup, cutmix_alpha=training_args.cutmix, cutmix_minmax=training_args.cutmix_minmax,
        prob=training_args.mixup_prob, switch_prob=training_args.mixup_switch_prob, mode=training_args.mixup_mode,
        label_smoothing=training_args.smoothing, num_classes=training_args.nb_classes)

        def mixup_collate_fn(examples):
            pixel_values = torch.stack([example[0] for example in examples])
            labels = torch.tensor([example[1] for example in examples])
            pixel_values, labels = mixup_fn(pixel_values, labels)
            return {"pixel_values": pixel_values, "labels": labels}

        train_collate_fn = mixup_collate_fn
    if model_args.disable_feature_extractor:
        logger.info("Model feature extractor disabled")

    # Initalize our trainer
    trainer = IPUTrainer(
        model=model,
        ipu_config=ipu_config,
        args=training_args,
        train_dataset=ds["train"] if training_args.do_train else None,
        eval_dataset=ds["validation"] if training_args.do_eval else None,
        compute_metrics=compute_metrics,
        tokenizer=feature_extractor if not model_args.disable_feature_extractor else None,
        data_collator=train_collate_fn,
    )

    # Training
    if training_args.do_train:
        checkpoint = None
        if training_args.resume_from_checkpoint is not None:
            checkpoint = training_args.resume_from_checkpoint
        elif last_checkpoint is not None:
            checkpoint = last_checkpoint
        train_result = trainer.train(resume_from_checkpoint=checkpoint)
        trainer.save_model()
        trainer.log_metrics("train", train_result.metrics)
        trainer.save_metrics("train", train_result.metrics)
        trainer.save_state()

    # Evaluation
    if training_args.do_eval:
        trainer.data_collator=collate_fn
        metrics = trainer.evaluate()
        trainer.log_metrics("eval", metrics)
        trainer.save_metrics("eval", metrics)

    # Write model card and (optionally) push to hub
    kwargs = {
        "finetuned_from": model_args.model_name_or_path,
        "tasks": "image-classification",
        "dataset": data_args.dataset_name,
        "tags": ["image-classification"],
    }
    if training_args.push_to_hub:
        trainer.push_to_hub(**kwargs)
    else:
        trainer.create_model_card(**kwargs)


if __name__ == "__main__":
    main()<|MERGE_RESOLUTION|>--- conflicted
+++ resolved
@@ -203,19 +203,15 @@
     mixup_mode: Optional[str] = field(
         default='batch'
     )
-<<<<<<< HEAD
     load_fb_pretrained_weights: Optional[str] = field(
         default=None
     )
-=======
     drop_path_rate: Optional[float]  = field(
         default=0.0
     )
     head_init_scale: Optional[float]  = field(
         default=1
     )
-
->>>>>>> d0e61616
 
 
 def collate_fn(examples):
