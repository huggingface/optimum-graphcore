#!/usr/bin/env python
# coding=utf-8
# Copyright 2021 The HuggingFace Inc. team. All rights reserved.
#
# Licensed under the Apache License, Version 2.0 (the "License");
# you may not use this file except in compliance with the License.
# You may obtain a copy of the License at
#
#     http://www.apache.org/licenses/LICENSE-2.0
#
# Unless required by applicable law or agreed to in writing, software
# distributed under the License is distributed on an "AS IS" BASIS,
# WITHOUT WARRANTIES OR CONDITIONS OF ANY KIND, either express or implied.
# See the License for the specific language governing permissions and

import glob
import logging
import os
import sys
from dataclasses import dataclass, field
from typing import Optional

from timm.data.mixup import Mixup, FastCollateMixup

import transforms

import datasets
import numpy as np
import torch
from PIL import Image
from torch.utils.data import random_split
from torchvision.datasets import ImageFolder
from torchvision.transforms import (
    CenterCrop,
    Compose,
    Normalize,
    RandomHorizontalFlip,
    RandomResizedCrop,
    Resize,
    ToTensor,
)

import transformers
from optimum.graphcore import IPUConfig, IPUTrainer
from optimum.graphcore import IPUTrainingArguments
from transformers import (
    MODEL_FOR_IMAGE_CLASSIFICATION_MAPPING,
    AutoConfig,
    AutoFeatureExtractor,
    AutoModelForImageClassification,
    HfArgumentParser,
)
from transformers.trainer_utils import get_last_checkpoint
from transformers.utils import check_min_version
from transformers.utils.versions import require_version


""" Fine-tuning a Transformers model for image classification"""

logger = logging.getLogger(__name__)

# Will error if the minimal version of Transformers is not installed. Remove at your own risks.
check_min_version("4.15.0.dev0")

require_version("datasets>=1.8.0", "To fix: pip install -r examples/pytorch/image-classification/requirements.txt")

MODEL_CONFIG_CLASSES = list(MODEL_FOR_IMAGE_CLASSIFICATION_MAPPING.keys())
MODEL_TYPES = tuple(conf.model_type for conf in MODEL_CONFIG_CLASSES)


def pil_loader(path: str):
    with open(path, "rb") as f:
        im = Image.open(f)
        return im.convert("RGB")


@dataclass
class DataTrainingArguments:
    """
    Arguments pertaining to what data we are going to input our model for training and eval.
    Using `HfArgumentParser` we can turn this class
    into argparse arguments to be able to specify them on
    the command line.
    """

    dataset_name: Optional[str] = field(
        default="nateraw/image-folder", metadata={"help": "Name of a dataset from the datasets package"}
    )
    dataset_config_name: Optional[str] = field(
        default=None, metadata={"help": "The configuration name of the dataset to use (via the datasets library)."}
    )
    train_dir: Optional[str] = field(default=None, metadata={"help": "A folder containing the training data."})
    validation_dir: Optional[str] = field(default=None, metadata={"help": "A folder containing the validation data."})
    train_val_split: Optional[float] = field(
        default=0.15, metadata={"help": "Percent to split off of train for validation."}
    )
    max_train_samples: Optional[int] = field(
        default=None,
        metadata={
            "help": "For debugging purposes or quicker training, truncate the number of training examples to this "
            "value if set."
        },
    )
    max_eval_samples: Optional[int] = field(
        default=None,
        metadata={
            "help": "For debugging purposes or quicker training, truncate the number of evaluation examples to this "
            "value if set."
        },
    )

    def __post_init__(self):
        data_files = dict()
        if self.train_dir is not None:
            data_files["train"] = self.train_dir
        if self.validation_dir is not None:
            data_files["val"] = self.validation_dir
        self.data_files = data_files if data_files else None


@dataclass
class ModelArguments:
    """
    Arguments pertaining to which model/config/tokenizer we are going to fine-tune from.
    """

    model_name_or_path: str = field(
        default="google/vit-base-patch16-224-in21k",
        metadata={"help": "Path to pretrained model or model identifier from huggingface.co/models"},
    )
    model_type: Optional[str] = field(
        default=None,
        metadata={"help": "If training from scratch, pass a model type from the list: " + ", ".join(MODEL_TYPES)},
    )
    config_name: Optional[str] = field(
        default=None, metadata={"help": "Pretrained config name or path if not the same as model_name"}
    )
    cache_dir: Optional[str] = field(
        default=None, metadata={"help": "Where do you want to store the pretrained models downloaded from s3"}
    )
    model_revision: str = field(
        default="main",
        metadata={"help": "The specific model version to use (can be a branch name, tag name or commit id)."},
    )
    feature_extractor_name: str = field(default=None, metadata={"help": "Name or path of preprocessor config."},
    )

    disable_feature_extractor: bool = field(
        default=False,
        metadata={
            "help": "Weather or not to disable the feature extractor."
        },
    )
    use_auth_token: bool = field(
        default=False,
        metadata={
            "help": "Will use the token generated when running `transformers-cli login` (necessary to use this script "
            "with private models)."
        },
    )

@dataclass
class TrainingArguments(IPUTrainingArguments):
    """
    Subclass IPUTrainingArguments to pass extra training-related arguments such as data-augmentation.
    """
    input_size: Optional[int] = field(
        default = 224,
        metadata={
            "help": "Image input size."
        },
    )
    disable_mixup: Optional[bool] = field(
        default=False,
        metadata={
            "help": "Disable the pre-processing Mixup function for data augmentation."
        },
    )
    nb_classes: Optional[float] = field(
        default=1000
    )
    smoothing: Optional[float] = field(
        default=0.1,
        metadata={
            "help": "Label smoothing."
        },
    )
    mixup: Optional[float] = field(
        default=1.0
    )
    cutmix: Optional[float] = field(
        default=1.0
    )
    cutmix_minmax: Optional[float] = field(
        default=None
    )
    mixup_prob: Optional[float] = field(
        default=0.1
    )
    mixup_switch_prob: Optional[float] = field(
        default=0.5
    )
    mixup_mode: Optional[str] = field(
        default='batch'
    )
<<<<<<< HEAD
    drop_path_rate: Optional[float]  = field(
        default=0.0
    )
    head_init_scale: Optional[float]  = field(
        default=1
    )

=======
    layer_scale_init_value: Optional[float] = field(
        default=0.0, 
        metadata={
            "help": "The initial value for the layer scale model parameter."
        }
    )
>>>>>>> b85f36ad


def collate_fn(examples):
    # pixel_values = torch.stack([example["pixel_values"] for example in examples])
    # labels = torch.tensor([example["labels"] for example in examples])

    pixel_values = torch.stack([example[0] for example in examples])
    labels = torch.tensor([example[1] for example in examples])
    return {"pixel_values": pixel_values, "labels": labels}


# Implement transforms as a functor instead of a function because the Async Dataloader
# can't handle functions with closures because it uses pickle underneath.
class ApplyTransforms:
    """
    Functor that applies image transforms across a batch.
    """

    def __init__(self, transforms):
        self.transforms = transforms

    def __call__(self, example_batch):
        # example_batch["pixel_values"] = [self.transforms(img) for img in example_batch["image"]]
        # TODO: is ApplyTransforms still needed since we now transforms already apply to the image features.
        example_batch = self.transforms(example_batch)
        return example_batch





def main():
    # See all possible arguments in src/transformers/training_args.py
    # or by passing the --help flag to this script.
    # We now keep distinct sets of args, for a cleaner separation of concerns.

    parser = HfArgumentParser((ModelArguments, DataTrainingArguments, TrainingArguments))
    if len(sys.argv) == 2 and sys.argv[1].endswith(".json"):
        # If we pass only one argument to the script and it's the path to a json file,
        # let's parse it to get our arguments.
        model_args, data_args, training_args = parser.parse_json_file(json_file=os.path.abspath(sys.argv[1]))
    else:
        model_args, data_args, training_args = parser.parse_args_into_dataclasses()

    # Setup logging
    logging.basicConfig(
        format="%(asctime)s - %(levelname)s - %(name)s - %(message)s",
        datefmt="%m/%d/%Y %H:%M:%S",
        handlers=[logging.StreamHandler(sys.stdout)],
    )

    log_level = training_args.get_process_log_level()
    logger.setLevel(log_level)
    transformers.utils.logging.set_verbosity(log_level)
    transformers.utils.logging.enable_default_handler()
    transformers.utils.logging.enable_explicit_format()

    logger.info(f"Training/evaluation parameters {training_args}")

    # Detecting last checkpoint.
    last_checkpoint = None
    if os.path.isdir(training_args.output_dir) and training_args.do_train and not training_args.overwrite_output_dir:
        last_checkpoint = get_last_checkpoint(training_args.output_dir)
        if last_checkpoint is None and len(os.listdir(training_args.output_dir)) > 0:
            raise ValueError(
                f"Output directory ({training_args.output_dir}) already exists and is not empty. "
                "Use --overwrite_output_dir to overcome."
            )
        elif last_checkpoint is not None and training_args.resume_from_checkpoint is None:
            logger.info(
                f"Checkpoint detected, resuming training at {last_checkpoint}. To avoid this behavior, change "
                "the `--output_dir` or add `--overwrite_output_dir` to train from scratch."
            )

    # Load the accuracy metric from the datasets package
    metric = datasets.load_metric("accuracy")

    # Define our compute_metrics function. It takes an `EvalPrediction` object (a namedtuple with a
    # predictions and label_ids field) and has to return a dictionary string to float.
    def compute_metrics(p):
        """Computes accuracy on a batch of predictions"""
        return metric.compute(predictions=np.argmax(p.predictions, axis=1), references=p.label_ids)

    labels = glob.glob(os.path.join(data_args.data_files.get("train", None), "*/"))
    label2id, id2label = dict(), dict()
    for i, label in enumerate(labels):
        label2id[label] = str(i)
        id2label[str(i)] = label

    config = AutoConfig.from_pretrained(
        model_args.config_name or model_args.model_name_or_path,
        num_labels=len(labels),
        label2id=label2id,
        id2label=id2label,
        finetuning_task="image-classification",
        cache_dir=model_args.cache_dir,
        revision=model_args.model_revision,
        use_auth_token=True if model_args.use_auth_token else None,
        drop_path_rate=training_args.drop_path_rate,

    )
    config.smoothing=training_args.smoothing
<<<<<<< HEAD
    config.head_init_scale = training_args.head_init_scale
=======
    config.layer_scale_init_value = training_args.layer_scale_init_value
>>>>>>> b85f36ad

    ipu_config = IPUConfig.from_pretrained(
        training_args.ipu_config_name if training_args.ipu_config_name else model_args.model_name_or_path,
        cache_dir=model_args.cache_dir,
        revision=model_args.model_revision,
        use_auth_token=True if model_args.use_auth_token else None,
    )
    model = AutoModelForImageClassification.from_pretrained(
        model_args.model_name_or_path,
        from_tf=bool(".ckpt" in model_args.model_name_or_path),
        config=config,
        cache_dir=model_args.cache_dir,
        revision=model_args.model_revision,
        use_auth_token=True if model_args.use_auth_token else None,
    )

    feature_extractor = AutoFeatureExtractor.from_pretrained(
        model_args.feature_extractor_name or model_args.model_name_or_path,
        cache_dir=model_args.cache_dir,
        revision=model_args.model_revision,
        use_auth_token=True if model_args.use_auth_token else None,
    )

    # Define torchvision transforms to be applied to each image.
    _train_transforms, _val_transforms = transforms.get_transforms(model_args.model_name_or_path, training_args, feature_extractor)

    # Initialize our dataset and prepare it for the 'image-classification' task.
    ds = dict()
    train_data_files = data_args.data_files.get("train", None)
    eval_data_files = data_args.data_files.get("val", None)

    if train_data_files:
        ds["train"] = ImageFolder(train_data_files, transform=ApplyTransforms(_train_transforms))

    if eval_data_files:
        ds["validation"] = ImageFolder(eval_data_files, transform=ApplyTransforms(_val_transforms))

    # If we don't have a validation split, split off a percentage of train as validation.
    data_args.train_val_split = None if "validation" in ds.keys() else data_args.train_val_split
    if isinstance(data_args.train_val_split, float) and data_args.train_val_split > 0.0:
        ds_validation_size = int(len(ds["train"]) * data_args.train_val_split)
        ds_train_size = len(ds["train"]) - ds_validation_size
        ds["train"], ds["validation"] = random_split(
            ds["train"],
            [ds_train_size, ds_validation_size],
            generator=torch.Generator().manual_seed(training_args.seed),
        )

    # Prepare label mappings.
    # We'll include these in the model's config to get human readable labels in the Inference API.

    if training_args.do_train:
        if "train" not in ds:
            raise ValueError("--do_train requires a train dataset")
        if data_args.max_train_samples is not None:
            ds["train"] = ds["train"].shuffle(seed=training_args.seed)[: data_args.max_train_samples]

    if training_args.do_eval:
        if "validation" not in ds:
            raise ValueError("--do_eval requires a validation dataset")
        if data_args.max_eval_samples is not None:
            ds["validation"] = ds["validation"].shuffle(seed=training_args.seed)[: data_args.max_val_samples]

    train_collate_fn = collate_fn
    if (training_args.mixup > 0 or training_args.cutmix > 0. or training_args.cutmix_minmax is not None) and not training_args.disable_mixup:

        logger.info("Training with Mixup")
        mixup_fn = Mixup(
        mixup_alpha=training_args.mixup, cutmix_alpha=training_args.cutmix, cutmix_minmax=training_args.cutmix_minmax,
        prob=training_args.mixup_prob, switch_prob=training_args.mixup_switch_prob, mode=training_args.mixup_mode,
        label_smoothing=training_args.smoothing, num_classes=training_args.nb_classes)

        def mixup_collate_fn(examples):
            pixel_values = torch.stack([example[0] for example in examples])
            labels = torch.tensor([example[1] for example in examples])
            pixel_values, labels = mixup_fn(pixel_values, labels)
            return {"pixel_values": pixel_values, "labels": labels}

        train_collate_fn = mixup_collate_fn
    if model_args.disable_feature_extractor:
        logger.info("Model feature extractor disabled")

    # Initalize our trainer
    trainer = IPUTrainer(
        model=model,
        ipu_config=ipu_config,
        args=training_args,
        train_dataset=ds["train"] if training_args.do_train else None,
        eval_dataset=ds["validation"] if training_args.do_eval else None,
        compute_metrics=compute_metrics,
        tokenizer=feature_extractor if not model_args.disable_feature_extractor else None,
        data_collator=train_collate_fn,
    )

    # Training
    if training_args.do_train:
        checkpoint = None
        if training_args.resume_from_checkpoint is not None:
            checkpoint = training_args.resume_from_checkpoint
        elif last_checkpoint is not None:
            checkpoint = last_checkpoint
        train_result = trainer.train(resume_from_checkpoint=checkpoint)
        trainer.save_model()
        trainer.log_metrics("train", train_result.metrics)
        trainer.save_metrics("train", train_result.metrics)
        trainer.save_state()

    # Evaluation
    if training_args.do_eval:
        trainer.data_collator=collate_fn
        metrics = trainer.evaluate()
        trainer.log_metrics("eval", metrics)
        trainer.save_metrics("eval", metrics)

    # Write model card and (optionally) push to hub
    kwargs = {
        "finetuned_from": model_args.model_name_or_path,
        "tasks": "image-classification",
        "dataset": data_args.dataset_name,
        "tags": ["image-classification"],
    }
    if training_args.push_to_hub:
        trainer.push_to_hub(**kwargs)
    else:
        trainer.create_model_card(**kwargs)


if __name__ == "__main__":
    main()<|MERGE_RESOLUTION|>--- conflicted
+++ resolved
@@ -203,22 +203,18 @@
     mixup_mode: Optional[str] = field(
         default='batch'
     )
-<<<<<<< HEAD
     drop_path_rate: Optional[float]  = field(
         default=0.0
     )
     head_init_scale: Optional[float]  = field(
         default=1
     )
-
-=======
     layer_scale_init_value: Optional[float] = field(
         default=0.0, 
         metadata={
             "help": "The initial value for the layer scale model parameter."
         }
     )
->>>>>>> b85f36ad
 
 
 def collate_fn(examples):
@@ -321,11 +317,8 @@
 
     )
     config.smoothing=training_args.smoothing
-<<<<<<< HEAD
     config.head_init_scale = training_args.head_init_scale
-=======
     config.layer_scale_init_value = training_args.layer_scale_init_value
->>>>>>> b85f36ad
 
     ipu_config = IPUConfig.from_pretrained(
         training_args.ipu_config_name if training_args.ipu_config_name else model_args.model_name_or_path,
