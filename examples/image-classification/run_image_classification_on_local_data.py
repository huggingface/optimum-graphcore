--- conflicted
+++ resolved
@@ -220,26 +220,21 @@
     drop_path_rate: Optional[float]  = field(
         default=0.0
     )
-<<<<<<< HEAD
     wandb_entity: Optional[str] = field(
          default=None
     )
     wandb_project: Optional[str] = field(
         default=None
     )
-
-
-=======
     head_init_scale: Optional[float]  = field(
         default=1
     )
     layer_scale_init_value: Optional[float] = field(
-        default=1e-6, 
+        default=1e-6,
         metadata={
             "help": "The initial value for the layer scale model parameter."
         }
     )
->>>>>>> a4d32a7e
 
 def collate_fn(examples):
     # pixel_values = torch.stack([example["pixel_values"] for example in examples])
