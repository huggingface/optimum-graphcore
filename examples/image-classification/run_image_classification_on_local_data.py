#!/usr/bin/env python
# coding=utf-8
# Copyright 2021 The HuggingFace Inc. team. All rights reserved.
#
# Licensed under the Apache License, Version 2.0 (the "License");
# you may not use this file except in compliance with the License.
# You may obtain a copy of the License at
#
#     http://www.apache.org/licenses/LICENSE-2.0
#
# Unless required by applicable law or agreed to in writing, software
# distributed under the License is distributed on an "AS IS" BASIS,
# WITHOUT WARRANTIES OR CONDITIONS OF ANY KIND, either express or implied.
# See the License for the specific language governing permissions and

import glob
import logging
import os
import sys
from dataclasses import dataclass, field
from typing import Optional

from timm.data.mixup import Mixup, FastCollateMixup

import transforms

import datasets
import math
import numpy as np
import torch
from PIL import Image
from torch.utils.data import random_split
from torchvision.datasets import ImageFolder
from torchvision.transforms import (
    CenterCrop,
    Compose,
    Normalize,
    RandomHorizontalFlip,
    RandomResizedCrop,
    Resize,
    ToTensor,
)

import transformers
from optimum.graphcore import IPUConfig, IPUTrainer
from optimum.graphcore import IPUTrainingArguments
from transformers import (
    MODEL_FOR_IMAGE_CLASSIFICATION_MAPPING,
    AutoConfig,
    AutoFeatureExtractor,
    AutoModelForImageClassification,
    HfArgumentParser,
)
from transformers.trainer_utils import get_last_checkpoint
from transformers.utils import check_min_version
from transformers.utils.versions import require_version
import wandb


""" Fine-tuning a Transformers model for image classification"""

logger = logging.getLogger(__name__)

# Will error if the minimal version of Transformers is not installed. Remove at your own risks.
check_min_version("4.15.0.dev0")

require_version("datasets>=1.8.0", "To fix: pip install -r examples/pytorch/image-classification/requirements.txt")

MODEL_CONFIG_CLASSES = list(MODEL_FOR_IMAGE_CLASSIFICATION_MAPPING.keys())
MODEL_TYPES = tuple(conf.model_type for conf in MODEL_CONFIG_CLASSES)


def pil_loader(path: str):
    with open(path, "rb") as f:
        im = Image.open(f)
        return im.convert("RGB")


@dataclass
class DataTrainingArguments:
    """
    Arguments pertaining to what data we are going to input our model for training and eval.
    Using `HfArgumentParser` we can turn this class
    into argparse arguments to be able to specify them on
    the command line.
    """

    dataset_name: Optional[str] = field(
        default="nateraw/image-folder", metadata={"help": "Name of a dataset from the datasets package"}
    )
    dataset_config_name: Optional[str] = field(
        default=None, metadata={"help": "The configuration name of the dataset to use (via the datasets library)."}
    )
    train_dir: Optional[str] = field(default=None, metadata={"help": "A folder containing the training data."})
    validation_dir: Optional[str] = field(default=None, metadata={"help": "A folder containing the validation data."})
    train_val_split: Optional[float] = field(
        default=0.15, metadata={"help": "Percent to split off of train for validation."}
    )
    max_train_samples: Optional[int] = field(
        default=None,
        metadata={
            "help": "For debugging purposes or quicker training, truncate the number of training examples to this "
            "value if set."
        },
    )
    max_eval_samples: Optional[int] = field(
        default=None,
        metadata={
            "help": "For debugging purposes or quicker training, truncate the number of evaluation examples to this "
            "value if set."
        },
    )

    def __post_init__(self):
        data_files = dict()
        if self.train_dir is not None:
            data_files["train"] = self.train_dir
        if self.validation_dir is not None:
            data_files["val"] = self.validation_dir
        self.data_files = data_files if data_files else None


@dataclass
class ModelArguments:
    """
    Arguments pertaining to which model/config/tokenizer we are going to fine-tune from.
    """

    model_name_or_path: str = field(
        default="google/vit-base-patch16-224-in21k",
        metadata={"help": "Path to pretrained model or model identifier from huggingface.co/models"},
    )
    model_type: Optional[str] = field(
        default=None,
        metadata={"help": "If training from scratch, pass a model type from the list: " + ", ".join(MODEL_TYPES)},
    )
    config_name: Optional[str] = field(
        default=None, metadata={"help": "Pretrained config name or path if not the same as model_name"}
    )
    cache_dir: Optional[str] = field(
        default=None, metadata={"help": "Where do you want to store the pretrained models downloaded from s3"}
    )
    model_revision: str = field(
        default="main",
        metadata={"help": "The specific model version to use (can be a branch name, tag name or commit id)."},
    )
    feature_extractor_name: str = field(default=None, metadata={"help": "Name or path of preprocessor config."},
    )

    disable_feature_extractor: bool = field(
        default=False,
        metadata={
            "help": "Weather or not to disable the feature extractor."
        },
    )
    use_auth_token: bool = field(
        default=False,
        metadata={
            "help": "Will use the token generated when running `transformers-cli login` (necessary to use this script "
            "with private models)."
        },
    )

@dataclass
class TrainingArguments(IPUTrainingArguments):
    """
    Subclass IPUTrainingArguments to pass extra training-related arguments such as data-augmentation.
    """
    input_size: Optional[int] = field(
        default = 224,
        metadata={
            "help": "Image input size."
        },
    )
    reset_weights: Optional[bool] = field(
        default=False,
        metadata={
            "help": "Don't load the weights from pretrained model. Train the model from scratch."
        },
    )
    disable_mixup: Optional[bool] = field(
        default=False,
        metadata={
            "help": "Disable the pre-processing Mixup function for data augmentation."
        },
    )
    nb_classes: Optional[float] = field(
        default=1000
    )
    warmup_epochs: Optional[float] = field(
        default=0
    )
    smoothing: Optional[float] = field(
        default=0.1,
        metadata={
            "help": "Label smoothing."
        },
    )
    mixup: Optional[float] = field(
        default=0.8,
        metadata={
            "help": "'mixup alpha, mixup enabled if > 0."
        },
    )
    cutmix: Optional[float] = field(
        default=1.0
    )
    cutmix_minmax: Optional[float] = field(
        default=None
    )
    mixup_prob: Optional[float] = field(
        default=1.0
    )
    mixup_switch_prob: Optional[float] = field(
        default=0.5
    )
    mixup_mode: Optional[str] = field(
        default='batch',
        metadata={
            "help":"Probability of switching to cutmix when both mixup and cutmix enabled."
        }
    )
    load_fb_pretrained_weights: Optional[str] = field(
        default=None
    )
    drop_path_rate: Optional[float]  = field(
        default=0.0
    )
    wandb_entity: Optional[str] = field(
         default=None
    )
    wandb_project: Optional[str] = field(
        default=None
    )
    head_init_scale: Optional[float]  = field(
        default=1
    )
    layer_scale_init_value: Optional[float] = field(
        default=1e-6,
        metadata={
            "help": "The initial value for the layer scale model parameter."
        }
    )
    random_erasing: Optional[float] = field(
        default=0.25,
        metadata={
            "help": "The random erasing probability"
        }
    )
    wandb_entity: Optional[str] = field(
        default=None
    )
    wandb_project: Optional[str] = field(
        default=None
    )

def collate_fn(examples):
    # pixel_values = torch.stack([example["pixel_values"] for example in examples])
    # labels = torch.tensor([example["labels"] for example in examples])

    pixel_values = torch.stack([example[0] for example in examples])
    labels = torch.tensor([example[1] for example in examples])
    return {"pixel_values": pixel_values, "labels": labels}


# Implement transforms as a functor instead of a function because the Async Dataloader
# can't handle functions with closures because it uses pickle underneath.
class ApplyTransforms:
    """
    Functor that applies image transforms across a batch.
    """

    def __init__(self, transforms):
        self.transforms = transforms

    def __call__(self, example_batch):
        # example_batch["pixel_values"] = [self.transforms(img) for img in example_batch["image"]]
        # TODO: is ApplyTransforms still needed since we now transforms already apply to the image features.
        example_batch = self.transforms(example_batch)
        return example_batch


# Implement the mixup collate function as a functor instead of a function because the Async Dataloader
# can't handle functions with closures because it uses pickle underneath.
class MixupCollateFn:
    def __init__(self, mixup_fn):
        self.mixup = mixup_fn

    def __call__(self, examples):
        pixel_values = torch.stack([example[0] for example in examples])
        labels = torch.tensor([example[1] for example in examples])
        pixel_values, labels = self.mixup(pixel_values, labels)
        return {"pixel_values": pixel_values, "labels": labels}


def main():
    # See all possible arguments in src/transformers/training_args.py
    # or by passing the --help flag to this script.
    # We now keep distinct sets of args, for a cleaner separation of concerns.

    parser = HfArgumentParser((ModelArguments, DataTrainingArguments, TrainingArguments))
    if len(sys.argv) == 2 and sys.argv[1].endswith(".json"):
        # If we pass only one argument to the script and it's the path to a json file,
        # let's parse it to get our arguments.
        model_args, data_args, training_args = parser.parse_json_file(json_file=os.path.abspath(sys.argv[1]))
    else:
        model_args, data_args, training_args = parser.parse_args_into_dataclasses()

    if training_args.wandb_entity and training_args.wandb_project:
<<<<<<< HEAD
        wandb.init(project=training_args.wandb_project, entity=training_args.wandb_entity)
=======
         wandb.init(project=training_args.wandb_project, entity=training_args.wandb_entity)
>>>>>>> 22e79661

    # Setup logging
    logging.basicConfig(
        format="%(asctime)s - %(levelname)s - %(name)s - %(message)s",
        datefmt="%m/%d/%Y %H:%M:%S",
        handlers=[logging.StreamHandler(sys.stdout)],
    )

    log_level = training_args.get_process_log_level()
    logger.setLevel(log_level)
    transformers.utils.logging.set_verbosity(log_level)
    transformers.utils.logging.enable_default_handler()
    transformers.utils.logging.enable_explicit_format()

    logger.info(f"Training/evaluation parameters {training_args}")

    # Detecting last checkpoint.
    last_checkpoint = None
    if os.path.isdir(training_args.output_dir) and training_args.do_train and not training_args.overwrite_output_dir:
        last_checkpoint = get_last_checkpoint(training_args.output_dir)
        if last_checkpoint is None and len(os.listdir(training_args.output_dir)) > 0:
            raise ValueError(
                f"Output directory ({training_args.output_dir}) already exists and is not empty. "
                "Use --overwrite_output_dir to overcome."
            )
        elif last_checkpoint is not None and training_args.resume_from_checkpoint is None:
            logger.info(
                f"Checkpoint detected, resuming training at {last_checkpoint}. To avoid this behavior, change "
                "the `--output_dir` or add `--overwrite_output_dir` to train from scratch."
            )

    # Load the accuracy metric from the datasets package
    metric = datasets.load_metric("accuracy")

    # Define our compute_metrics function. It takes an `EvalPrediction` object (a namedtuple with a
    # predictions and label_ids field) and has to return a dictionary string to float.
    def compute_metrics(p):
        """Computes accuracy on a batch of predictions"""
        return metric.compute(predictions=np.argmax(p.predictions, axis=1), references=p.label_ids)
    labels = glob.glob(os.path.join(data_args.data_files.get("train", None), "*/"))
    label2id, id2label = dict(), dict()
    for i, label in enumerate(labels):
        label2id[label] = str(i)
        id2label[str(i)] = label

    config = AutoConfig.from_pretrained(
        model_args.config_name or model_args.model_name_or_path,
        num_labels=len(labels),
        label2id=label2id,
        id2label=id2label,
        finetuning_task="image-classification",
        cache_dir=model_args.cache_dir,
        revision=model_args.model_revision,
        use_auth_token=True if model_args.use_auth_token else None,
        drop_path_rate=training_args.drop_path_rate,

    )
    config.smoothing=training_args.smoothing
    config.head_init_scale = training_args.head_init_scale
    config.layer_scale_init_value = training_args.layer_scale_init_value
    config.pretrained_weights_path = training_args.load_fb_pretrained_weights
    train_collate_fn = collate_fn
    if (training_args.mixup > 0 or training_args.cutmix > 0. or training_args.cutmix_minmax is not None) and not training_args.disable_mixup:
        logger.info("Training with Mixup")
        mixup_fn = Mixup(
        mixup_alpha=training_args.mixup, cutmix_alpha=training_args.cutmix, cutmix_minmax=training_args.cutmix_minmax,
        prob=training_args.mixup_prob, switch_prob=training_args.mixup_switch_prob, mode=training_args.mixup_mode,
        label_smoothing=training_args.smoothing, num_classes=training_args.nb_classes)
        mixup_collate_fn = MixupCollateFn(mixup_fn)
        train_collate_fn = mixup_collate_fn
        config.problem_type = "multi_label_classification"

    ipu_config = IPUConfig.from_pretrained(
        training_args.ipu_config_name if training_args.ipu_config_name else model_args.model_name_or_path,
        cache_dir=model_args.cache_dir,
        revision=model_args.model_revision,
        use_auth_token=True if model_args.use_auth_token else None,
    )
    if training_args.load_fb_pretrained_weights or training_args.reset_weights:
        model = AutoModelForImageClassification.from_config(
            config,
        )
    else:
        model = AutoModelForImageClassification.from_pretrained(
            model_args.model_name_or_path,
            from_tf=bool(".ckpt" in model_args.model_name_or_path),
            config=config,
            cache_dir=model_args.cache_dir,
            revision=model_args.model_revision,
            use_auth_token=True if model_args.use_auth_token else None,
        )

    feature_extractor = AutoFeatureExtractor.from_pretrained(
        model_args.feature_extractor_name or model_args.model_name_or_path,
        cache_dir=model_args.cache_dir,
        revision=model_args.model_revision,
        use_auth_token=True if model_args.use_auth_token else None,
    )

    # Define torchvision transforms to be applied to each image.
    _train_transforms, _val_transforms = transforms.get_transforms(model_args.model_name_or_path, training_args, feature_extractor)

    # Initialize our dataset and prepare it for the 'image-classification' task.
    ds = dict()
    train_data_files = data_args.data_files.get("train", None)
    eval_data_files = data_args.data_files.get("val", None)

    if train_data_files:
        ds["train"] = ImageFolder(train_data_files, transform=ApplyTransforms(_train_transforms))

    if eval_data_files:
        ds["validation"] = ImageFolder(eval_data_files, transform=ApplyTransforms(_val_transforms))

    # If we don't have a validation split, split off a percentage of train as validation.
    data_args.train_val_split = None if "validation" in ds.keys() else data_args.train_val_split
    if isinstance(data_args.train_val_split, float) and data_args.train_val_split > 0.0:
        ds_validation_size = int(len(ds["train"]) * data_args.train_val_split)
        ds_train_size = len(ds["train"]) - ds_validation_size
        ds["train"], ds["validation"] = random_split(
            ds["train"],
            [ds_train_size, ds_validation_size],
            generator=torch.Generator().manual_seed(training_args.seed),
        )

    # Prepare label mappings.
    # We'll include these in the model's config to get human readable labels in the Inference API.

    if training_args.do_train:
        if "train" not in ds:
            raise ValueError("--do_train requires a train dataset")
        if data_args.max_train_samples is not None:
            ds["train"] = ds["train"].shuffle(seed=training_args.seed)[: data_args.max_train_samples]

    if training_args.do_eval:
        if "validation" not in ds:
            raise ValueError("--do_eval requires a validation dataset")
        if data_args.max_eval_samples is not None:
            ds["validation"] = ds["validation"].shuffle(seed=training_args.seed)[: data_args.max_val_samples]

    if model_args.disable_feature_extractor:
        logger.info("Model feature extractor disabled")

    if training_args.warmup_epochs > 0:
        training_args.warmup_ratio = training_args.warmup_epochs / training_args.num_train_epochs
        logger.info(f"Setting up {training_args.warmup_epochs} warmup epochs.")

    # Initalize our trainer
    trainer = IPUTrainer(
        model=model,
        ipu_config=ipu_config,
        args=training_args,
        train_dataset=ds["train"] if training_args.do_train else None,
        eval_dataset=ds["validation"] if training_args.do_eval else None,
        compute_metrics=compute_metrics,
        tokenizer=feature_extractor if not model_args.disable_feature_extractor else None,
        data_collator=train_collate_fn,
    )
    if training_args.reset_weights:
        logger.info("Weights reset: Training model from scratch")
        trainer.model = trainer.model.float()
        trainer.model.init_weights()
        if not training_args.fp32:
            trainer.model = trainer.model.half()


    # Training
    if training_args.do_train:
        checkpoint = None
        if training_args.resume_from_checkpoint is not None:
            checkpoint = training_args.resume_from_checkpoint
        elif last_checkpoint is not None:
            checkpoint = last_checkpoint
        train_result = trainer.train(resume_from_checkpoint=checkpoint)
        trainer.save_model()
        trainer.log_metrics("train", train_result.metrics)
        trainer.save_metrics("train", train_result.metrics)
        trainer.save_state()


    # Evaluation
    if training_args.do_eval:
        # disable mixup and smoothin for evaluation
        if (training_args.mixup > 0 or training_args.cutmix > 0. or training_args.cutmix_minmax is not None) and not training_args.disable_mixup:
            logger.info("Disabling mixup for evaluation")
            trainer.data_collator = collate_fn
            trainer.model.config.problem_type = "single_label_classification"

        metrics = trainer.evaluate()
        trainer.log_metrics("eval", metrics)
        trainer.save_metrics("eval", metrics)

    # Write model card and (optionally) push to hub
    kwargs = {
        "finetuned_from": model_args.model_name_or_path,
        "tasks": "image-classification",
        "dataset": data_args.dataset_name,
        "tags": ["image-classification"],
    }
    if training_args.push_to_hub:
        trainer.push_to_hub(**kwargs)
    else:
        trainer.create_model_card(**kwargs)


if __name__ == "__main__":
    main()<|MERGE_RESOLUTION|>--- conflicted
+++ resolved
@@ -247,12 +247,6 @@
             "help": "The random erasing probability"
         }
     )
-    wandb_entity: Optional[str] = field(
-        default=None
-    )
-    wandb_project: Optional[str] = field(
-        default=None
-    )
 
 def collate_fn(examples):
     # pixel_values = torch.stack([example["pixel_values"] for example in examples])
@@ -307,11 +301,7 @@
         model_args, data_args, training_args = parser.parse_args_into_dataclasses()
 
     if training_args.wandb_entity and training_args.wandb_project:
-<<<<<<< HEAD
         wandb.init(project=training_args.wandb_project, entity=training_args.wandb_entity)
-=======
-         wandb.init(project=training_args.wandb_project, entity=training_args.wandb_entity)
->>>>>>> 22e79661
 
     # Setup logging
     logging.basicConfig(
