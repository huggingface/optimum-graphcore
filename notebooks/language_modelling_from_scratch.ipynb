{
 "cells": [
  {
   "attachments": {},
   "cell_type": "markdown",
   "metadata": {
    "id": "a3KD3WXU3l-O"
   },
   "source": [
    "# Language Modelling on IPUs - Training"
   ]
  },
  {
   "attachments": {},
   "cell_type": "markdown",
   "metadata": {
    "id": "JAscNNUD3l-P"
   },
   "source": [
    "In this notebook, we'll see how to train a [🤗 Transformers](https://github.com/huggingface/transformers) model on a language modelling task. We will cover two types of language modelling tasks:\n",
    "\n",
    "- Causal language modelling: The model has to predict the next token in the sentence (so the labels are the same as the inputs shifted to the right). To make sure the model does not cheat, it gets an attention mask that will prevent it from accessing the tokens after token `i` when trying to predict token `i+1` in the sentence.\n",
    "\n",
    "![Widget inference representing the causal language modelling task](images/causal_language_modeling.png)\n",
    "\n",
    "- Masked language modelling: The model has to predict some tokens that are masked in the input. It still has access to the whole sentence, so it can use the tokens before and after the tokens that have been masked to predict their value.\n",
    "\n",
    "![Widget inference representing the masked language modelling task](images/masked_language_modeling.png)\n",
    "\n",
    "We will see how to easily load and preprocess the dataset for each of these tasks, and how to use the `IPUTrainer` API to train a model on it.\n",
    "\n",
    "This notebooks assumes you have trained a tokenizer on the corpus you are using (see the [How to train a tokenizer](https://github.com/huggingface/notebooks/blob/master/examples/tokenizer_training.ipynb) notebook for details)."
   ]
  },
  {
   "attachments": {},
   "cell_type": "markdown",
   "metadata": {},
   "source": [
    "|  Domain | Tasks | Model | Datasets | Workflow |   Number of IPUs   | Execution time |\n",
    "|---------|-------|-------|----------|----------|--------------|--------------|\n",
    "| Natural language processing | Causal language modelling and Masked language modelling | gpt2 and bert-base-cased | Wikitext 2 | Training | 4 or 16 | 28 min on POD4, 15 min on POD16 |"
   ]
  },
  {
   "cell_type": "markdown",
   "metadata": {},
   "source": [
    "[![Join our Slack Community](https://img.shields.io/badge/Slack-Join%20Graphcore's%20Community-blue?style=flat-square&logo=slack)](https://www.graphcore.ai/join-community)\n"
   ]
  },
  {
   "attachments": {},
   "cell_type": "markdown",
   "metadata": {},
   "source": [
    "## Environment setup\n",
    "\n",
    "The best way to run this demo is on Paperspace Gradient's cloud IPUs because everything is already set up for you.\n",
    "\n",
    "[![Run on Gradient](images/gradient-badge.svg)](https://ipu.dev/414XiNp)\n",
    "\n",
    "To run the demo using other IPU hardware, you need to have the Poplar SDK enabled. Refer to the [Getting Started guide](https://docs.graphcore.ai/en/latest/getting-started.html#getting-started) for your system for details on how to enable the Poplar SDK. Also refer to the [Jupyter Quick Start guide](https://docs.graphcore.ai/projects/jupyter-notebook-quick-start/en/latest/index.html) for how to set up Jupyter to be able to run this notebook on a remote IPU machine."
   ]
  },
  {
   "attachments": {},
   "cell_type": "markdown",
   "metadata": {},
   "source": [
    "## Dependencies and configuration"
   ]
  },
  {
   "cell_type": "markdown",
   "metadata": {},
   "source": [
    "Install the dependencies for this notebook."
   ]
  },
  {
   "cell_type": "code",
   "execution_count": null,
   "metadata": {},
   "outputs": [],
   "source": [
    "%pip install -q \"optimum-graphcore>=0.5, <0.6\""
   ]
  },
  {
   "attachments": {},
   "cell_type": "markdown",
   "metadata": {},
   "source": [
    "Values for the machine size and cache directories can be configured through environment variables or directly in the notebook:"
   ]
  },
  {
   "cell_type": "code",
   "execution_count": null,
   "metadata": {},
   "outputs": [],
   "source": [
    "import os\n",
    "\n",
    "pod_type = os.getenv(\"GRAPHCORE_POD_TYPE\", \"pod4\")\n",
    "executable_cache_dir = os.getenv(\"POPLAR_EXECUTABLE_CACHE_DIR\", \"/tmp/exe_cache/\") + \"/language_modelling_from_scratch\""
   ]
  },
  {
   "attachments": {},
   "cell_type": "markdown",
   "metadata": {},
   "source": [
    "### Sharing your model with the community"
   ]
  },
  {
   "attachments": {},
   "cell_type": "markdown",
   "metadata": {},
   "source": [
    "You can share your model with the 🤗 community. You do this by completing the following steps:\n",
    "\n",
    "1. Store your authentication token from the 🤗 website. [Sign up to 🤗](https://huggingface.co/join) if you haven't already.\n",
    "2. Execute the following cell and input your username and password:"
   ]
  },
  {
   "cell_type": "code",
   "execution_count": null,
   "metadata": {},
   "outputs": [],
   "source": [
    "from huggingface_hub import notebook_login\n",
    "\n",
    "notebook_login()"
   ]
  },
  {
   "attachments": {},
   "cell_type": "markdown",
   "metadata": {},
   "source": [
    "Then you need to install Git-LFS to manage large files:"
   ]
  },
  {
   "cell_type": "code",
   "execution_count": null,
   "metadata": {},
   "outputs": [],
   "source": [
    "!apt install git-lfs"
   ]
  },
  {
   "cell_type": "markdown",
   "metadata": {
    "id": "1r_n9OWV3l-Q"
   },
   "source": [
    "## Preparing the dataset"
   ]
  },
  {
   "attachments": {},
   "cell_type": "markdown",
   "metadata": {
    "id": "kswRMhPc3l-Q"
   },
   "source": [
    "For each of the tasks, we will use the Wikitext 2 dataset as an example. You can load it easily with the 🤗 Datasets library."
   ]
  },
  {
   "cell_type": "code",
   "execution_count": null,
   "metadata": {
    "id": "n2ZRs1cL3l-R",
    "outputId": "11151c56-be90-4d11-e7df-db85e745ca5c"
   },
   "outputs": [],
   "source": [
    "from datasets import load_dataset\n",
    "datasets = load_dataset('wikitext', 'wikitext-2-raw-v1')"
   ]
  },
  {
   "attachments": {},
   "cell_type": "markdown",
   "metadata": {
    "id": "f1-9jepM3l-W"
   },
   "source": [
    "You can replace the dataset above with any dataset hosted on [🤗 Datasets](https://huggingface.co/datasets). \n",
    "\n",
    "You can also use your own data. Just uncomment the following cell and replace the paths shown with the paths to your files:"
   ]
  },
  {
   "cell_type": "code",
   "execution_count": null,
   "metadata": {
    "id": "uxSaGa_l3l-W"
   },
   "outputs": [],
   "source": [
    "# datasets = load_dataset(\"text\", data_files={\"train\": path_to_train.txt, \"validation\": path_to_validation.txt}"
   ]
  },
  {
   "attachments": {},
   "cell_type": "markdown",
   "metadata": {
    "id": "jY1SwIrY3l-a"
   },
   "source": [
    "You can also load datasets from a CSV or a JSON file. See the Datasets documentation for [loading datasets from local files](https://huggingface.co/docs/datasets/loading_datasets.html#from-local-files) for more information."
   ]
  },
  {
   "attachments": {},
   "cell_type": "markdown",
   "metadata": {
    "id": "u3EtYfeHIrIz"
   },
   "source": [
    "To access an actual element, you need to select a split (\"train\" in the example) and specify an index:"
   ]
  },
  {
   "cell_type": "code",
   "execution_count": null,
   "metadata": {
    "id": "X6HrpprwIrIz",
    "outputId": "d7670bc0-42e4-4c09-8a6a-5c018ded7d95"
   },
   "outputs": [],
   "source": [
    "datasets[\"train\"][10]"
   ]
  },
  {
   "attachments": {},
   "cell_type": "markdown",
   "metadata": {
    "id": "WHUmphG3IrI3"
   },
   "source": [
    "We want to get a sense of what the data looks like, so we define the `show_random_elements` function to display some examples picked randomly from the dataset."
   ]
  },
  {
   "cell_type": "code",
   "execution_count": null,
   "metadata": {
    "id": "ur5sNUcZ3l-g"
   },
   "outputs": [],
   "source": [
    "from datasets import ClassLabel\n",
    "import random\n",
    "import pandas as pd\n",
    "from IPython.display import display, HTML\n",
    "\n",
    "def show_random_elements(dataset, num_examples=10):\n",
    "    assert num_examples <= len(dataset), \"Can't pick more elements than there are in the dataset.\"\n",
    "    picks = []\n",
    "    for _ in range(num_examples):\n",
    "        pick = random.randint(0, len(dataset)-1)\n",
    "        while pick in picks:\n",
    "            pick = random.randint(0, len(dataset)-1)\n",
    "        picks.append(pick)\n",
    "    \n",
    "    df = pd.DataFrame(dataset[picks])\n",
    "    for column, typ in dataset.features.items():\n",
    "        if isinstance(typ, ClassLabel):\n",
    "            df[column] = df[column].transform(lambda i: typ.names[i])\n",
    "    display(HTML(df.to_html()))"
   ]
  },
  {
   "cell_type": "code",
   "execution_count": null,
   "metadata": {
    "id": "1Uk8NROQ3l-k",
    "outputId": "a822dcec-51e3-4dba-c73c-dba9e0301726"
   },
   "outputs": [],
   "source": [
    "show_random_elements(datasets[\"train\"])"
   ]
  },
  {
   "attachments": {},
   "cell_type": "markdown",
   "metadata": {
    "id": "CKerdF353l-o"
   },
   "source": [
    "As we can see, some of the text samples are a full paragraph of a Wikipedia article while others are just titles or empty lines."
   ]
  },
  {
   "attachments": {},
   "cell_type": "markdown",
   "metadata": {
    "id": "JEA1ju653l-p"
   },
   "source": [
    "## Causal language modelling"
   ]
  },
  {
   "attachments": {},
   "cell_type": "markdown",
   "metadata": {
    "id": "v5GTGKZS3l-q"
   },
   "source": [
    "For causal language modelling (CLM) we are going to take all the text in our dataset and concatenate them after they are tokenized. Then we will split them in samples of a certain sequence length. This means that the model will receive chunks of contiguous text that may look like:\n",
    "```\n",
    "part of text 1\n",
    "```\n",
    "or \n",
    "```\n",
    "end of text 1 [BOS_TOKEN] beginning of text 2\n",
    "```\n",
    "depending on whether the samples span over several of the original text samples in the dataset or not. The labels will be the same as the inputs, shifted to the left.\n",
    "\n",
    "We will use the [`gpt2`](https://huggingface.co/gpt2) architecture for this example. You can pick any of the [🤗 models for causal language modelling](https://huggingface.co/models?filter=causal-lm) as long as that model is supported by Optimum Graphcore. The IPU config files of the supported models are available in Graphcore's [🤗 account](https://huggingface.co/Graphcore). You can also create your own IPU config file locally. For the tokenizer, you can replace the checkpoint with the one you trained yourself.\n",
    "\n",
<<<<<<< HEAD
    "In this notebook, we are using both data parallelism and pipeline parallelism (see this [tutorial](https://github.com/graphcore/examples/tree/master/tutorials/pytorch/efficient_data_loading) for more). Therefore the global batch size, which is the actual number of samples used for the weight update, is determined with three factors:\n",
    "- global batch size = micro_batch_size * gradient accumulation steps * replication factor\n",
=======
    "In this notebook, we are using both data parallelism and pipeline parallelism (see the [tutorial on efficient data loading](https://github.com/graphcore/tutorials/tree/master/tutorials/pytorch/efficient_data_loading) for more information). Therefore the global batch size, which is the actual number of samples used for the weight update, is determined from three factors:\n",
    "- global batch size = micro batch size * gradient accumulation steps * replication factor\n",
>>>>>>> ce71c632
    "\n",
    "The replication factor is determined by the type of IPU Pod used, which will be used as a key to select the replication factor from a dictionary defined in the IPU config file. For example, the dictionary in the IPU config file [Graphcore/gpt2-small-ipu](https://huggingface.co/Graphcore/gpt2-small-ipu/blob/main/ipu_config.json) looks like this:\n",
    "- \"replication_factor\": {\"pod4\": 1, \"pod8\": 2, \"pod16\": 4, \"pod32\": 8, \"pod64\": 16, \"default\": 1}\n",
    "\n",
    "Depending on your model and the IPU Pod you are using, you might need to adjust these three batch-size-related arguments."
   ]
  },
  {
   "cell_type": "code",
   "execution_count": null,
   "metadata": {
    "id": "-WGBCO343l-q"
   },
   "outputs": [],
   "source": [
    "model_checkpoint = \"gpt2\"\n",
    "tokenizer_checkpoint = \"sgugger/gpt2-like-tokenizer\"\n",
    "\n",
    "ipu_config_name = \"Graphcore/gpt2-small-ipu\"\n",
    "micro_batch_size = 1\n",
    "gradient_accumulation_steps = 64\n",
    "dataloader_workers = 64"
   ]
  },
  {
   "attachments": {},
   "cell_type": "markdown",
   "metadata": {
    "id": "5io6fY_d3l-u"
   },
   "source": [
    "To tokenize all our text samples with the same vocabulary that was used when training the model, we have to download a pre-trained tokenizer. This is all done by the `AutoTokenizer` class:"
   ]
  },
  {
   "cell_type": "code",
   "execution_count": null,
   "metadata": {
    "id": "iAYlS40Z3l-v"
   },
   "outputs": [],
   "source": [
    "from transformers import AutoTokenizer\n",
    "    \n",
    "tokenizer = AutoTokenizer.from_pretrained(tokenizer_checkpoint)"
   ]
  },
  {
   "attachments": {},
   "cell_type": "markdown",
   "metadata": {
    "id": "rpOiBrJ13l-y"
   },
   "source": [
    "We can now call the tokenizer on all our text samples. This is very simple, using the [`map`](https://huggingface.co/docs/datasets/package_reference/main_classes.html#datasets.Dataset.map) method from the Datasets library. First we define a function that calls the tokenizer on our texts:"
   ]
  },
  {
   "cell_type": "code",
   "execution_count": null,
   "metadata": {
    "id": "lS2m25YM3l-z"
   },
   "outputs": [],
   "source": [
    "def tokenize_function(examples):\n",
    "    return tokenizer(examples[\"text\"])"
   ]
  },
  {
   "cell_type": "markdown",
   "metadata": {
    "id": "M9xVAa3s3l-2"
   },
   "source": [
    "Then we apply it to all the splits in our `datasets` object, using `batched=True` and 4 processes to speed up the preprocessing. We won't need the `text` column afterward, so we discard it."
   ]
  },
  {
   "cell_type": "code",
   "execution_count": null,
   "metadata": {
    "id": "NVAO0H8u3l-3",
    "outputId": "30d88b8a-e353-4e13-f709-8e5e06ef747b",
    "scrolled": true
   },
   "outputs": [],
   "source": [
    "tokenized_datasets = datasets.map(tokenize_function, batched=True, num_proc=4, remove_columns=[\"text\"])"
   ]
  },
  {
   "attachments": {},
   "cell_type": "markdown",
   "metadata": {
    "id": "8qik3J_C3l-7"
   },
   "source": [
    "If we now look at an element of our datasets, we will see the text has been replaced with `input_ids` that the model will need:"
   ]
  },
  {
   "cell_type": "code",
   "execution_count": null,
   "metadata": {
    "id": "nYv_mcKk3l-7",
    "outputId": "8334734c-0f86-4e18-ec17-4216a2d5dd18"
   },
   "outputs": [],
   "source": [
    "tokenized_datasets[\"train\"][1]"
   ]
  },
  {
   "attachments": {},
   "cell_type": "markdown",
   "metadata": {
    "id": "obvgcXda3l--"
   },
   "source": [
    "Now we need to concatenate all our text samples together then split the result into small chunks of a certain block size (`block_size`). To do this, we will use the `map` method again, with the option `batched=True`. This option lets us change the number of samples in the datasets by returning a different number of samples than we originally had. This means that we can create a new set of samples from an existing set of samples.\n",
    "\n",
    "We can read the maximum length our model was pre-trained with (with tokenizer.model_max_length), but since the value might be too big to fit on your IPU RAM, we set it to 128."
   ]
  },
  {
   "cell_type": "code",
   "execution_count": null,
   "metadata": {
    "id": "DVHs5aCA3l-_"
   },
   "outputs": [],
   "source": [
    "# block_size = tokenizer.model_max_length\n",
    "block_size = 128"
   ]
  },
  {
   "attachments": {},
   "cell_type": "markdown",
   "metadata": {
    "id": "RpNfGiMw3l_A"
   },
   "source": [
    "Then we write the preprocessing function that will group our text samples:"
   ]
  },
  {
   "cell_type": "code",
   "execution_count": null,
   "metadata": {
    "id": "iaAJy5Hu3l_B"
   },
   "outputs": [],
   "source": [
    "def group_texts(examples):\n",
    "    # Concatenate all texts.\n",
    "    concatenated_examples = {k: sum(examples[k], []) for k in examples.keys()}\n",
    "    total_length = len(concatenated_examples[list(examples.keys())[0]])\n",
    "    # We drop the small remainder, we could add padding if the model supported it instead of this drop, you can\n",
    "        # customize this part to your needs.\n",
    "    total_length = (total_length // block_size) * block_size\n",
    "    # Split by chunks of max_len.\n",
    "    result = {\n",
    "        k: [t[i : i + block_size] for i in range(0, total_length, block_size)]\n",
    "        for k, t in concatenated_examples.items()\n",
    "    }\n",
    "    result[\"labels\"] = result[\"input_ids\"].copy()\n",
    "    return result"
   ]
  },
  {
   "attachments": {},
   "cell_type": "markdown",
   "metadata": {
    "id": "LGJWXtNv3l_C"
   },
   "source": [
    "Note that we duplicate the inputs for our labels. This is because the model of the 🤗 Transformers library applies a shift to the right, so we don't need to do it manually.\n",
    "\n",
    "Also note that by default, the `map` method will send a batch of 1,000 examples to be treated by the preprocessing function. So here, we will drop the remainder to make the concatenated tokenized text samples a multiple of `block_size` every 1,000 examples. You can adjust this behaviour by passing a larger batch size (which will also take longer to be processed). You can also speed up the preprocessing by using multiprocessing:"
   ]
  },
  {
   "cell_type": "code",
   "execution_count": null,
   "metadata": {
    "id": "gXUSfBrq3l_C",
    "outputId": "34e55885-3d8f-4f05-cbdb-706ce56a25f8",
    "scrolled": true
   },
   "outputs": [],
   "source": [
    "lm_datasets = tokenized_datasets.map(\n",
    "    group_texts,\n",
    "    batched=True,\n",
    "    batch_size=1000,\n",
    "    num_proc=4,\n",
    ")"
   ]
  },
  {
   "attachments": {},
   "cell_type": "markdown",
   "metadata": {
    "id": "6n84V8Gc3l_G"
   },
   "source": [
    "We can check our datasets have changed. Now the samples contain chunks of `block_size` contiguous tokens, potentially spanning over several of our original text samples."
   ]
  },
  {
   "cell_type": "code",
   "execution_count": null,
   "metadata": {
    "id": "hTeGCLl_3l_G",
    "outputId": "ab381a07-f92e-4b14-f7b6-e4af5513d7c4"
   },
   "outputs": [],
   "source": [
    "tokenizer.decode(lm_datasets[\"train\"][1][\"input_ids\"])"
   ]
  },
  {
   "attachments": {},
   "cell_type": "markdown",
   "metadata": {
    "id": "iEmeQ7Xm3l_H"
   },
   "source": [
    "To instantiate `IPUTrainer`, we will need to define:\n",
    "* `IPUConfig`, which is a class that specifies attributes and configuration parameters to compile and put the model on the device.\n",
    "* A model.\n",
    "* `IPUTrainingArguments`, which is a class that contains all the attributes to customize the training.\n",
    "\n",
    "We initialize `IPUConfig` with one config name or a path, which we set earlier. We also get the model configuration from the model name set earlier and initialize our model using that config."
   ]
  },
  {
   "cell_type": "code",
   "execution_count": null,
   "metadata": {
    "id": "sPqQA3TT3l_I"
   },
   "outputs": [],
   "source": [
    "from transformers import AutoConfig, AutoModelForCausalLM\n",
    "from optimum.graphcore import IPUConfig, IPUTrainer, IPUTrainingArguments\n",
    "\n",
    "ipu_config = IPUConfig.from_pretrained(ipu_config_name, executable_cache_dir=executable_cache_dir)\n",
    "\n",
    "config = AutoConfig.from_pretrained(model_checkpoint)\n",
    "config.update({'activation_function':'gelu'})\n",
    "model = AutoModelForCausalLM.from_config(config)"
   ]
  },
  {
   "attachments": {},
   "cell_type": "markdown",
   "metadata": {},
   "source": [
    "`IPUTrainingArguments` requires one folder name, which will be used to save the checkpoints of the model. All other arguments are optional:"
   ]
  },
  {
   "cell_type": "code",
   "execution_count": null,
   "metadata": {
    "id": "YbSwEhQ63l_L"
   },
   "outputs": [],
   "source": [
    "training_args = IPUTrainingArguments(\n",
    "    f\"{model_checkpoint}-wikitext2\",\n",
    "    learning_rate=2e-5,\n",
    "    weight_decay=0.01,\n",
    "    per_device_train_batch_size=micro_batch_size,\n",
    "    per_device_eval_batch_size=micro_batch_size,\n",
    "    gradient_accumulation_steps=gradient_accumulation_steps,\n",
    "    num_train_epochs=10,\n",
    "    loss_scaling=16384,\n",
    "    pod_type=pod_type,\n",
    "    warmup_ratio=0.1,\n",
    "    dataloader_drop_last=True,\n",
    "    dataloader_num_workers=dataloader_workers,\n",
    "    logging_steps=10,\n",
    "    push_to_hub=False,\n",
    "    # hub_model_id=f\"username-or-organization/{model_checkpoint}-wikitext2\",\n",
    ")"
   ]
  },
  {
   "attachments": {},
   "cell_type": "markdown",
   "metadata": {},
   "source": [
    "`push_to_hub` and `hub_model_id` in `IPUTrainingArguments` are necessary if we want to push the model to the [🤗 Models Hub](https://huggingface.co/models) regularly during training. You can remove them if you didn't follow the installation steps at the beginning of this notebook. If you want to save your model locally to a name that is different to the name of the repository it will be pushed to, or if you want to push your model under an organization and not your name space, use the `hub_model_id` argument to set the repo name (it needs to be the full name, including your namespace: for instance `\"sgugger/gpt-finetuned-wikitext2\"` or `\"huggingface/gpt-finetuned-wikitext2\"`)."
   ]
  },
  {
   "attachments": {},
   "cell_type": "markdown",
   "metadata": {
    "id": "sZRbT9ui3l_N"
   },
   "source": [
    "Finally, we pass along all of these to the `IPUTrainer` class:"
   ]
  },
  {
   "cell_type": "code",
   "execution_count": null,
   "metadata": {
    "id": "OEuqwIra3l_N",
    "scrolled": true
   },
   "outputs": [],
   "source": [
    "from transformers import default_data_collator\n",
    "\n",
    "trainer = IPUTrainer(\n",
    "    model=model,\n",
    "    ipu_config=ipu_config,\n",
    "    args=training_args,\n",
    "    train_dataset=lm_datasets[\"train\"],\n",
    "    eval_dataset=lm_datasets[\"validation\"],\n",
    "    tokenizer=tokenizer,\n",
    "    data_collator=default_data_collator,\n",
    ")"
   ]
  },
  {
   "attachments": {},
   "cell_type": "markdown",
   "metadata": {
    "id": "6Vvz34Td3l_O"
   },
   "source": [
    "We are now ready to train our model:"
   ]
  },
  {
   "cell_type": "code",
   "execution_count": null,
   "metadata": {
    "id": "NyZvu_MF3l_P",
    "outputId": "b69d0931-7f1f-4f2d-fdb8-09d37c7418bb"
   },
   "outputs": [],
   "source": [
    "trainer.train()"
   ]
  },
  {
   "attachments": {},
   "cell_type": "markdown",
   "metadata": {
    "id": "3APq-vUc3l_R"
   },
   "source": [
    "Once the training is complete, we can evaluate our model and get its perplexity on the validation set like this:"
   ]
  },
  {
   "cell_type": "code",
   "execution_count": null,
   "metadata": {
    "id": "diKZnB1I3l_R",
    "outputId": "9b3ac725-0117-4830-f380-a555ee57c8cf"
   },
   "outputs": [],
   "source": [
    "import math\n",
    "eval_results = trainer.evaluate()\n",
    "print(f\"Perplexity: {math.exp(eval_results['eval_loss']):.2f}\")"
   ]
  },
  {
   "attachments": {},
   "cell_type": "markdown",
   "metadata": {},
   "source": [
    "The perplexity is still quite high since we only trained on a small dataset for a small number of epochs. For a real language model training, you would need a larger dataset and more epochs."
   ]
  },
  {
   "attachments": {},
   "cell_type": "markdown",
   "metadata": {
    "id": "wY82caEX3l_i"
   },
   "source": [
    "You can now upload the result of the training to the 🤗 Hub:"
   ]
  },
  {
   "cell_type": "code",
   "execution_count": null,
   "metadata": {},
   "outputs": [],
   "source": [
    "# trainer.push_to_hub()"
   ]
  },
  {
   "attachments": {},
   "cell_type": "markdown",
   "metadata": {},
   "source": [
    "You can now share this model and other users can load it with the identifier `\"your-username/the-name-you-picked\"` so for instance:\n",
    "\n",
    "```python\n",
    "from transformers import AutoModelForCausalLM\n",
    "\n",
    "model = AutoModelForCausalLM.from_pretrained(\"sgugger/my-awesome-model\")\n",
    "```"
   ]
  },
  {
   "attachments": {},
   "cell_type": "markdown",
   "metadata": {
    "id": "q-EIELH43l_T"
   },
   "source": [
    "## Masked language modelling"
   ]
  },
  {
   "attachments": {},
   "cell_type": "markdown",
   "metadata": {
    "id": "LWk97-Ny3l_T"
   },
   "source": [
    "For masked language modelling (MLM) we are going to use the same preprocessing as before for our dataset with one additional step: we will randomly mask some tokens (by replacing them with `[MASK]` and the labels will be adjusted to only include the masked tokens (we don't have to predict the non-masked tokens). If you use a tokenizer you trained yourself, make sure the `[MASK]` token is among the special tokens you passed during training!\n",
    "\n",
    "We will use the [`bert-base-cased`](https://huggingface.co/bert-based-cased) model for this example.  You can pick any of the [🤗 models for masked language modelling](https://huggingface.co/models?filter=masked-lm) as long as that model is supported by Optimum Graphcore. The IPU config files of the supported models are available in Graphcore's [🤗 account](https://huggingface.co/Graphcore). You can also create your own IPU config file locally. For the tokenizer, replace the checkpoint with the one you trained."
   ]
  },
  {
   "cell_type": "code",
   "execution_count": null,
   "metadata": {
    "id": "QRTpmyCc3l_T"
   },
   "outputs": [],
   "source": [
    "model_checkpoint = \"bert-base-cased\"\n",
    "tokenizer_checkpoint = \"sgugger/bert-like-tokenizer\"\n",
    "\n",
    "ipu_config_name = \"Graphcore/bert-base-ipu\""
   ]
  },
  {
   "attachments": {},
   "cell_type": "markdown",
   "metadata": {
    "id": "12F1ulgT3l_V"
   },
   "source": [
    "We can apply the same tokenization function as before, we just need to update our tokenizer to use the model checkpoint we just picked:"
   ]
  },
  {
   "cell_type": "code",
   "execution_count": null,
   "metadata": {
    "id": "h8RCYcvr3l_V",
    "outputId": "a5ffeb0a-71da-4b27-e57a-c62f1927562e",
    "scrolled": true
   },
   "outputs": [],
   "source": [
    "tokenizer = AutoTokenizer.from_pretrained(tokenizer_checkpoint)\n",
    "tokenized_datasets = datasets.map(tokenize_function, batched=True, num_proc=4, remove_columns=[\"text\"])"
   ]
  },
  {
   "attachments": {},
   "cell_type": "markdown",
   "metadata": {
    "id": "MTuy8UUs3l_X"
   },
   "source": [
    "As with the causal language modelling example, we group the text samples together and create chunks of length `block_size`. You can skip that step if your dataset is composed of individual sentences."
   ]
  },
  {
   "cell_type": "code",
   "execution_count": null,
   "metadata": {
    "id": "LVYPMwEs3l_X",
    "outputId": "e71ed7f1-b182-4643-a8fb-3d731c70e40b",
    "scrolled": true
   },
   "outputs": [],
   "source": [
    "lm_datasets = tokenized_datasets.map(\n",
    "    group_texts,\n",
    "    batched=True,\n",
    "    batch_size=1000,\n",
    "    num_proc=4,\n",
    ")"
   ]
  },
  {
   "attachments": {},
   "cell_type": "markdown",
   "metadata": {
    "id": "nFJ49iHJ3l_Z"
   },
   "source": [
    "The rest is very similar to what we did for causal language modelling, with two exceptions:\n",
    "* We need a model suitable for masked language modelling.\n",
    "* We need a special data collator.\n",
    "\n",
    "First, we use a model suitable for masked language modelling:"
   ]
  },
  {
   "cell_type": "code",
   "execution_count": null,
   "metadata": {
    "id": "PM10A9Za3l_Z",
    "outputId": "fff2d5bb-397d-4d5d-9aa9-933090cb6680"
   },
   "outputs": [],
   "source": [
    "from transformers import AutoConfig, AutoModelForMaskedLM\n",
    "from optimum.graphcore import IPUConfig, IPUTrainer, IPUTrainingArguments\n",
    "\n",
    "ipu_config = IPUConfig.from_pretrained(ipu_config_name, executable_cache_dir=executable_cache_dir)\n",
    "\n",
    "config = AutoConfig.from_pretrained(model_checkpoint)\n",
    "model = AutoModelForMaskedLM.from_config(config)"
   ]
  },
  {
   "attachments": {},
   "cell_type": "markdown",
   "metadata": {},
   "source": [
    "We redefine the `IPUTrainingArguments` class:"
   ]
  },
  {
   "cell_type": "code",
   "execution_count": null,
   "metadata": {
    "id": "YbSwEhQ63l_L"
   },
   "outputs": [],
   "source": [
    "training_args = IPUTrainingArguments(\n",
    "    f\"{model_checkpoint}-wikitext2-test-mlm\",\n",
    "    learning_rate=2e-5,\n",
    "    weight_decay=0.01,\n",
    "    per_device_train_batch_size=micro_batch_size,\n",
    "    per_device_eval_batch_size=micro_batch_size,\n",
    "    gradient_accumulation_steps=gradient_accumulation_steps,\n",
    "    num_train_epochs=10,\n",
    "    dataloader_drop_last=True,\n",
    "    dataloader_num_workers=dataloader_workers,\n",
    "    warmup_ratio=0.1,\n",
    "    logging_steps=10,\n",
    "    pod_type=pod_type,\n",
    "    push_to_hub=False,\n",
    "    # hub_model_id=f\"username-or-organization/{model_checkpoint}-wikitext2-test-mlm\",\n",
    ")"
   ]
  },
  {
   "attachments": {},
   "cell_type": "markdown",
   "metadata": {},
   "source": [
    "Like before, the last two arguments in `IPUTrainingArguments` are needed if we want to push the model to the [🤗 Models Hub](https://huggingface.co/models) at the end of training. Remove these two arguments if you didn't follow the installation steps at the top of the notebook. If you want to save your model locally to a name that is different to the name of the repository it will be pushed to, or if you want to push your model under an organization and not your name space, use the `hub_model_id` argument to set the repo name (it needs to be the full name, including your namespace: for instance `\"sgugger/gpt-finetuned-wikitext2\"` or `\"huggingface/gpt-finetuned-wikitext2\"`)."
   ]
  },
  {
   "attachments": {},
   "cell_type": "markdown",
   "metadata": {
    "id": "z6uuUnvz3l_b"
   },
   "source": [
    "Finally, we use a special data collator. The data collator is a function that is responsible for taking samples and batching them into tensors. In the causal language modelling example, we didn't need anything special, so we just used the default data collator. Here we want to randomly mask the data. We could do it as a pre-processing step (like with the tokenization) but then the tokens would always be masked the same way at each epoch. By doing this step inside the data collator, we ensure this random masking is done in a new way each time we go over the data.\n",
    "\n",
    "To do this masking, we use `DataCollatorForLanguagemodelling` which lets us adjust the probability of the masking:"
   ]
  },
  {
   "cell_type": "code",
   "execution_count": null,
   "metadata": {
    "id": "nRZ-5v_P3l_b"
   },
   "outputs": [],
   "source": [
    "from transformers import DataCollatorForLanguagemodelling\n",
    "data_collator = DataCollatorForLanguagemodelling(tokenizer=tokenizer, mlm_probability=0.15)"
   ]
  },
  {
   "cell_type": "markdown",
   "metadata": {
    "id": "bqHnWcYC3l_d"
   },
   "source": [
    "Then we just have to pass everything to `IPUTrainer` and begin training:"
   ]
  },
  {
   "cell_type": "code",
   "execution_count": null,
   "metadata": {
    "id": "V-Y3gNqV3l_d"
   },
   "outputs": [],
   "source": [
    "trainer = IPUTrainer(\n",
    "    model=model,\n",
    "    args=training_args,\n",
    "    ipu_config=ipu_config,\n",
    "    train_dataset=lm_datasets[\"train\"],\n",
    "    eval_dataset=lm_datasets[\"validation\"],\n",
    "    data_collator=data_collator,\n",
    ")"
   ]
  },
  {
   "cell_type": "code",
   "execution_count": null,
   "metadata": {
    "id": "Y9TFqDG_3l_e",
    "outputId": "2e0c8bca-0e04-4b4f-ad06-8dd320af6c37",
    "scrolled": true
   },
   "outputs": [],
   "source": [
    "trainer.train()"
   ]
  },
  {
   "cell_type": "markdown",
   "metadata": {
    "id": "KDBi0reX3l_g"
   },
   "source": [
    "Like before, we can evaluate our model on the validation set. The perplexity is much lower than for the CLM objective because for the MLM objective, we only have to make predictions for the masked tokens (which represent 15% of the total here) while having access to the rest of the tokens. It's thus an easier task for the model."
   ]
  },
  {
   "cell_type": "code",
   "execution_count": null,
   "metadata": {
    "id": "4hSaANqj3l_g",
    "outputId": "eeeb8727-2e27-4aeb-ac71-c98123214661"
   },
   "outputs": [],
   "source": [
    "eval_results = trainer.evaluate()\n",
    "print(f\"Perplexity: {math.exp(eval_results['eval_loss']):.2f}\")"
   ]
  },
  {
   "attachments": {},
   "cell_type": "markdown",
   "metadata": {},
   "source": [
    "The perplexity is still quite high since we only trained on a small dataset for a small number of epochs. For a real language model training, you  would need a larger dataset and more epochs."
   ]
  },
  {
   "attachments": {},
   "cell_type": "markdown",
   "metadata": {
    "id": "wY82caEX3l_i"
   },
   "source": [
    "You can now upload the result of the training to the 🤗 Hub:"
   ]
  },
  {
   "cell_type": "code",
   "execution_count": null,
   "metadata": {},
   "outputs": [],
   "source": [
    "# trainer.push_to_hub()"
   ]
  },
  {
   "attachments": {},
   "cell_type": "markdown",
   "metadata": {},
   "source": [
    "You can also share this model and other users can load it with the identifier `\"your-username/the-name-you-picked\"` so for instance:\n",
    "\n",
    "```python\n",
    "from transformers import AutoModelForMaskedLM\n",
    "\n",
    "model = AutoModelForMaskedLM.from_pretrained(\"sgugger/my-awesome-model\")\n",
    "```"
   ]
  },
  {
   "attachments": {},
   "cell_type": "markdown",
   "metadata": {},
   "source": [
    "## Next steps\n",
    "\n",
    "Check out the full list of [IPU-powered Jupyter Notebooks](https://www.graphcore.ai/ipu-jupyter-notebooks) to get more of a feel for how IPUs perform on other tasks."
   ]
  }
 ],
 "metadata": {
  "colab": {
   "name": "Train a language model",
   "provenance": []
  },
  "kernelspec": {
   "display_name": "Python 3",
   "language": "python",
   "name": "python3"
  },
  "language_info": {
   "codemirror_mode": {
    "name": "ipython",
    "version": 3
   },
   "file_extension": ".py",
   "mimetype": "text/x-python",
   "name": "python",
   "nbconvert_exporter": "python",
   "pygments_lexer": "ipython3",
   "version": "3.8.10"
  },
  "vscode": {
   "interpreter": {
    "hash": "31f2aee4e71d21fbe5cf8b01ff0e069b9275f58929596ceb00d14d90e3e16cd6"
   }
  }
 },
 "nbformat": 4,
 "nbformat_minor": 1
}<|MERGE_RESOLUTION|>--- conflicted
+++ resolved
@@ -331,13 +331,8 @@
     "\n",
     "We will use the [`gpt2`](https://huggingface.co/gpt2) architecture for this example. You can pick any of the [🤗 models for causal language modelling](https://huggingface.co/models?filter=causal-lm) as long as that model is supported by Optimum Graphcore. The IPU config files of the supported models are available in Graphcore's [🤗 account](https://huggingface.co/Graphcore). You can also create your own IPU config file locally. For the tokenizer, you can replace the checkpoint with the one you trained yourself.\n",
     "\n",
-<<<<<<< HEAD
-    "In this notebook, we are using both data parallelism and pipeline parallelism (see this [tutorial](https://github.com/graphcore/examples/tree/master/tutorials/pytorch/efficient_data_loading) for more). Therefore the global batch size, which is the actual number of samples used for the weight update, is determined with three factors:\n",
-    "- global batch size = micro_batch_size * gradient accumulation steps * replication factor\n",
-=======
     "In this notebook, we are using both data parallelism and pipeline parallelism (see the [tutorial on efficient data loading](https://github.com/graphcore/tutorials/tree/master/tutorials/pytorch/efficient_data_loading) for more information). Therefore the global batch size, which is the actual number of samples used for the weight update, is determined from three factors:\n",
     "- global batch size = micro batch size * gradient accumulation steps * replication factor\n",
->>>>>>> ce71c632
     "\n",
     "The replication factor is determined by the type of IPU Pod used, which will be used as a key to select the replication factor from a dictionary defined in the IPU config file. For example, the dictionary in the IPU config file [Graphcore/gpt2-small-ipu](https://huggingface.co/Graphcore/gpt2-small-ipu/blob/main/ipu_config.json) looks like this:\n",
     "- \"replication_factor\": {\"pod4\": 1, \"pod8\": 2, \"pod16\": 4, \"pod32\": 8, \"pod64\": 16, \"default\": 1}\n",
