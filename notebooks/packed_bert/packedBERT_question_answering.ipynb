{
 "cells": [
  {
   "attachments": {},
   "cell_type": "markdown",
   "id": "156ed6e4",
   "metadata": {},
   "source": [
    "# Faster Question Answering with SQuAD using PackedBERT on IPUs\n",
    "\n",
    "This notebook describes how to fine-tune BERT from [🤗 Transformers](https://github.com/huggingface/transformers) for question answering using the SQuAD(v1) dataset using [packing](https://towardsdatascience.com/introducing-packed-bert-for-2x-faster-training-in-natural-language-processing-eadb749962b1), an optimisation method originally used for 2x faster BERT pre-training, which can now also provide massive throughput increases for fine-tuning and batched inference! \n",
    "\n",
    "**So, what *is* packing?** The basic idea of \"packing\" a dataset is to utilise the requirement for constant-shaped inputs into a model. Instead of padding it with empty, unused space, we can recycle this unused space and fill it with more inputs! The architecture of transformer models like BERT supports this, and lets us optimally use this space to process multiple sequences within one input.\n",
    "\n",
    "**And here is why you might want to use it:** Having a single input that contains multiple sequences leads to multiple sequences being processed in parallel in a single pass within a single iteration inside a batch, increasing the \"effective\" batch size of the model by a considerable factor in many cases, and most importantly, increasing model throughput for training and batched inference significantly.\n",
    "\n",
    "This notebook builds on the process described in the notebook on [fine-tuning a model on a question-answering task](https://github.com/huggingface/optimum-graphcore/blob/main/notebooks/question_answering.ipynb). In this notebook, we will how to adapt the the `BertForQuestionAnswering` model to accommodate a packed dataset. "
   ]
  },
  {
   "attachments": {},
   "cell_type": "markdown",
   "id": "2cd5485f",
   "metadata": {},
   "source": [
    "|  Domain | Tasks | Model | Datasets | Workflow |   Number of IPUs   | Execution time |\n",
    "|---------|-------|-------|----------|----------|--------------|--------------|\n",
    "| Natural language processing | Question answering | PackedBERT | SQuADv1| Inference | |   |"
   ]
  },
  {
   "cell_type": "markdown",
   "id": "05ee9609",
   "metadata": {},
   "source": [
    "[![Join our Slack Community](https://img.shields.io/badge/Slack-Join%20Graphcore's%20Community-blue?style=flat-square&logo=slack)](https://www.graphcore.ai/join-community)"
   ]
  },
  {
   "attachments": {},
   "cell_type": "markdown",
   "id": "7384c4e2",
   "metadata": {},
   "source": [
    "## Environment setup\n",
    "\n",
    "The best way to run this demo is on Paperspace Gradient's cloud IPUs because everything is already set up for you.\n",
    "\n",
    "To run the demo using other IPU hardware, you need to have the Poplar SDK enabled. Refer to the [Getting Started guide](https://docs.graphcore.ai/en/latest/getting-started.html#getting-started) for your system for details on how to enable the Poplar SDK. Also refer to the [Jupyter Quick Start guide](https://docs.graphcore.ai/projects/jupyter-notebook-quick-start/en/latest/index.html) for how to set up Jupyter to be able to run this notebook on a remote IPU machine."
   ]
  },
  {
   "attachments": {},
   "cell_type": "markdown",
   "id": "6bc957c3",
   "metadata": {},
   "source": [
    "## Dependencies and configuration"
   ]
  },
  {
   "attachments": {},
   "cell_type": "markdown",
   "id": "f17ecdb5",
   "metadata": {},
   "source": [
    "Install the dependencies for this notebook."
   ]
  },
  {
   "cell_type": "code",
   "execution_count": null,
   "id": "e98ec027",
   "metadata": {
    "scrolled": true
   },
   "outputs": [],
   "source": [
    "%pip install datasets\n",
    "%pip install evaluate\n",
    "%pip install tokenizers\n",
    "%pip install matplotlib\n",
    "%pip install scipy\n",
    "%pip install --force-reinstall huggingface_hub==0.11.1;"
   ]
  },
  {
   "attachments": {},
   "cell_type": "markdown",
   "id": "6e8ee76f",
   "metadata": {},
   "source": [
<<<<<<< HEAD
    "Let's initialise our training configurations. \n",
    "\n",
    "Note here that we define a 'micro' batch size, which is the local batch size that would be passed into the model on the CPU. In this notebook, we are using both data parallelism and pipeline parallelism (see this [tutorial](https://github.com/graphcore/examples/tree/master/tutorials/pytorch/efficient_data_loading/walkthrough.ipynb)), so the 'global' batch size, i.e. the number of data elements passed for one gradient calculation on the IPU, is calculated using the `device_iterations`, `gradient_accumulation_steps`, `replication_factor` and `max_seq_per_pack` (maximum sequences in a pack) for training, such that:\n",
=======
    "In this notebook, we use both data parallelism and pipeline parallelism (see this [tutorial on efficient data loading](https://github.com/graphcore/tutorials/blob/master/tutorials/pytorch/efficient_data_loading/walkthrough.ipynb) for more information), so the \"global\" batch size, which is the number of data elements passed for one gradient calculation on the IPU, is calculated using the number of device iterations (`device_iterations`), the number of gradient accumulation steps (`gradient_accumulation_steps`), the replication factor (`replication_factor`) and the maximum number of sequences in a pack (`max_seq_per_pack`) for training, such that:\n",
>>>>>>> ce71c632
    "\n",
    "```\n",
    "global_training_batch_size = micro_batch_size * device_iterations * gradient_accumulation_steps * replication_factor\n",
    "```\n",
    "\n",
    "Note: we define a \"micro\" batch size, which is the local batch size that would be passed into the model on the CPU.\n",
    "\n",
    "Depending on your model and the IPU Pod machine you are using, you might need to adjust these three batch-size-related arguments.\n",
    "\n",
    "`max_seq_per_pack` highlights the benefit of packing multiple sequences into one input sequence given there is enough space for them. It shows that multiple sequences are processed effectively in parallel within the model, using up space that would essentially be padding if one sequence were passed at a time. This is a much more efficient way to send inputs into the model, and improves the global batch size to a best-case-scenario of:\n",
    "\n",
    "```\n",
    "global_training_batch_size = micro_batch_size * device_iterations * gradient_accumulation_steps * replication_factor * max_seq_per_pack\n",
    "```\n",
    "\n",
    "Realistically, the global batch size will not always be multiplied by the *maximum* number of sequences in a packed sequence, but rather the *average* number of sequences in a packed sequence, and will depend on the sequence length distribution within any given dataset."
   ]
  },
  {
   "cell_type": "code",
   "execution_count": null,
   "id": "0ad1b478",
   "metadata": {
    "tags": []
   },
   "outputs": [],
   "source": [
    "model_checkpoint=\"bert-base-uncased\" # Default uncased pre-trained BERT checkpoint\n",
    "ipu_config_name=\"Graphcore/bert-base-uncased\" # Default Graphcore IPU config initialisation for pre-trained BERT\n",
    "max_seq_length=512 # The maximum sequence length allowed for sequences in the model.\n",
    "gradient_accumulation_steps=32 # Gradient accumulation steps for training the model on the IPU.\n",
    "device_iterations = 32\n",
    "micro_batch_size=2\n",
    "model_task=\"squad\" "
   ]
  },
  {
   "attachments": {},
   "cell_type": "markdown",
   "id": "77dde875",
   "metadata": {},
   "source": [
    "Gradients are not calculated during validation, so gradient accumulation is not applicable, and the global batch size for validation can be defined separately as:\n",
    "\n",
    "```\n",
    "global_validation_batch_size=micro_batch_size*device_iterations*replication_factor*max_seq_per_pack\n",
    "```\n",
    "\n",
    "In Graphcore Optimum, we can define inference-specific values for `device iterations` and `replication factor`, which can be adjusted to create larger batches to compensate for the lack of a gradient accumulation factor."
   ]
  },
  {
   "cell_type": "markdown",
   "id": "92ae1cca",
   "metadata": {},
   "source": [
    "Values for machine size and cache directories can be configured through environment variables or directly in the notebook:"
   ]
  },
  {
   "cell_type": "code",
   "execution_count": null,
   "id": "b882a5b3",
   "metadata": {
    "tags": []
   },
   "outputs": [],
   "source": [
    "import os\n",
    "\n",
    "pod_type = os.getenv(\"GRAPHCORE_POD_TYPE\", \"pod4\")\n",
    "executable_cache_dir = os.getenv(\"POPLAR_EXECUTABLE_CACHE_DIR\", \"./exe_cache/\") + \"/packed_bert_squad/\""
   ]
  },
  {
   "attachments": {},
   "cell_type": "markdown",
   "id": "33597c71",
   "metadata": {},
   "source": [
    "## Loading the dataset\n",
    "\n",
    "The next step is to use the [🤗 Datasets](https://github.com/huggingface/datasets) library to download the dataset from the 🤗 Hub, and to use the [🤗 Evaluate](https://github.com/huggingface/evaluate) library to load the evaluation metrics for the SQuAD model. This will allow easy performance metric analysis during validation."
   ]
  },
  {
   "cell_type": "code",
   "execution_count": null,
   "id": "b37cb293",
   "metadata": {
    "scrolled": true,
    "tags": []
   },
   "outputs": [],
   "source": [
    "from datasets import load_dataset, load_metric\n",
    "import evaluate\n",
    "\n",
    "dataset = load_dataset(model_task) # Load dataset\n",
    "metric = evaluate.load(model_task) # Load metric for dataset"
   ]
  },
  {
   "attachments": {},
   "cell_type": "markdown",
   "id": "6dac6eca",
   "metadata": {},
   "source": [
    "The `dataset` object itself is [`DatasetDict`](https://huggingface.co/docs/datasets/package_reference/main_classes.html#datasetdict), which contains one key each for the training, validation and test sets:"
   ]
  },
  {
   "cell_type": "code",
   "execution_count": null,
   "id": "2115928b",
   "metadata": {
    "tags": []
   },
   "outputs": [],
   "source": [
    "dataset"
   ]
  },
  {
   "attachments": {},
   "cell_type": "markdown",
   "id": "23d3f421",
   "metadata": {},
   "source": [
    "To access an actual element, you need to select a split (\"train\" in the example) and then specify an index:"
   ]
  },
  {
   "cell_type": "code",
   "execution_count": null,
   "id": "311b8b73",
   "metadata": {
    "tags": []
   },
   "outputs": [],
   "source": [
    "dataset[\"train\"][0]"
   ]
  },
  {
   "attachments": {},
   "cell_type": "markdown",
   "id": "3702f2a3",
   "metadata": {},
   "source": [
    "In the SQuAD dataset, we have a `question`, its `context` which is an excerpt of text which includes the answer as well as surrounding context, and the `answer` key, which holds the start position of the answer in the context, as well as the answer itself. For a different or custom question-answering dataset, these fields may have different names but serve the same purpose, so pre-defining them is useful.\n",
    "\n",
    "We  have a configuration describing these necessary keys in the dataset containing the raw data that needs to be pre-processed or tokenised before being passed into the model. These generic keys may change for custom datasets, but the usage of them generally stays the same for a similar fine-tuning task."
   ]
  },
  {
   "cell_type": "code",
   "execution_count": null,
   "id": "628bc41f",
   "metadata": {
    "tags": []
   },
   "outputs": [],
   "source": [
    "question_key=\"question\"\n",
    "context_key=\"context\"\n",
    "answer_key=\"answers\"\n",
    "train = True\n",
    "validate = True"
   ]
  },
  {
   "attachments": {},
   "cell_type": "markdown",
   "id": "793dcd19",
   "metadata": {},
   "source": [
    "## Preprocessing the data\n",
    "\n",
    "Before we can feed these text samples to our model, we need to preprocess them. This is done by a 🤗 Transformers `Tokenizer` which will (as the name indicates) tokenize the inputs (including converting the tokens to their corresponding IDs in the pre-trained vocabulary) and put it in a format the model expects, as well as generate the other inputs that the model requires.\n",
    "\n",
    "To do all of this, we instantiate our tokenizer with the `AutoTokenizer.from_pretrained` method, which will ensure:\n",
    "\n",
    "- We get a tokenizer that corresponds to the model architecture we want to use.\n",
    "- We download the vocabulary used when pre-training this specific checkpoint.\n",
    "\n",
    "That vocabulary will be cached, so it's not downloaded again the next time we run the cell.\n",
    "\n",
    "The `Dataset` method is also imported, which will allow us to convert our modified and tokenized columns in dictionary form to a dataset."
   ]
  },
  {
   "cell_type": "code",
   "execution_count": null,
   "id": "aab94819",
   "metadata": {
    "tags": []
   },
   "outputs": [],
   "source": [
    "from transformers import AutoTokenizer\n",
    "from datasets import Dataset \n",
    "\n",
    "tokenizer = AutoTokenizer.from_pretrained(model_checkpoint, use_fast=True)"
   ]
  },
  {
   "attachments": {},
   "cell_type": "markdown",
   "id": "a47ea927",
   "metadata": {},
   "source": [
    "For SQuAD, we define a custom function to handle the overflows and offset mapping created by generating tokenised inputs from sequences, as well as the start and end positions of the answers which need to be translated from positions of characters to positions of tokens.\n",
    "\n",
    "The first step is to tokenize the dataset using the tokenizer. Note here that for packing, it is important to **not** pad the dataset, so `padding` should be set to `False`. If we pad, we will have to un-pad when packing sequences into a packed sequence, which is inefficient.\n",
    "\n",
    "The details of the preprocessing function is outlined in the [original (unpacked) question-answering notebook](https://github.com/huggingface/optimum-graphcore/blob/main/notebooks/question_answering.ipynb). In this case, we can import the preprocessing directly from `utils.packing`, *without* padding for PackedBERT."
   ]
  },
  {
   "cell_type": "code",
   "execution_count": null,
   "id": "2263dfef",
   "metadata": {
    "scrolled": true,
    "tags": []
   },
   "outputs": [],
   "source": [
    "from utils.packing.qa_utils import preprocess_packed_qa\n",
    "\n",
    "raw_train_dataset = dataset['train']\n",
    "\n",
    "tokenized_training_dataset = preprocess_packed_qa(\n",
    "    dataset=raw_train_dataset,\n",
    "    tokenizer=tokenizer,\n",
    "    question_key=question_key,\n",
    "    context_key=context_key,\n",
    "    answer_key=answer_key,\n",
    "    sequence_length=max_seq_length,\n",
    "    padding=False,\n",
    "    train=True\n",
    ")\n",
    "\n",
    "\n",
    "raw_validation_dataset = dataset['validation']\n",
    "\n",
    "tokenized_validation_dataset = preprocess_packed_qa(\n",
    "    dataset=raw_validation_dataset,\n",
    "    tokenizer=tokenizer,\n",
    "    question_key=question_key,\n",
    "    context_key=context_key,\n",
    "    answer_key=answer_key,\n",
    "    sequence_length=max_seq_length,\n",
    "    padding=False,\n",
    "    train=False\n",
    ")"
   ]
  },
  {
   "cell_type": "markdown",
   "id": "f57906e8",
   "metadata": {},
   "source": [
    "## Packing the dataset\n",
    "\n",
    "To implement packing, we need to pack our dataset first. Each new element will be a \"pack\" containing at most `max_seq_per_pack` sequences."
   ]
  },
  {
   "cell_type": "code",
   "execution_count": null,
   "id": "6bdd1b9e",
   "metadata": {
    "tags": []
   },
   "outputs": [],
   "source": [
    "max_seq_per_pack = 6"
   ]
  },
  {
   "attachments": {},
   "cell_type": "markdown",
   "id": "51c17c9b",
   "metadata": {},
   "source": [
    "We define the number of labels in our dataset. For SQuAD, this means the number of outputs, which are the positions returned by the model. Since this is not a classification task, `num_labels` is set to 2, to correspond to start and end positions.\n",
    "\n",
    "We also define the problem type."
   ]
  },
  {
   "cell_type": "code",
   "execution_count": null,
   "id": "bfda406f",
   "metadata": {
    "tags": []
   },
   "outputs": [],
   "source": [
    "num_labels = 2\n",
    "problem_type = 'question_answering'"
   ]
  },
  {
   "cell_type": "markdown",
   "id": "c39316ea",
   "metadata": {},
   "source": [
    "### Packing algorithm"
   ]
  },
  {
   "attachments": {},
   "cell_type": "markdown",
   "id": "d9d24ab5",
   "metadata": {},
   "source": [
<<<<<<< HEAD
    "In order to pack efficiently, we will use a histogram-based algorithm: shortest-pack-first histogram packing (SPFHP) presented in the [blog post](https://www.graphcore.ai/posts/introducing-packed-bert-for-2x-faster-training-in-natural-language-processing) adapted from the [blog code](https://github.com/graphcore/examples/tree/master/tutorials/blogs_code/packedBERT). The full process of packing the dataset consists of four steps:\n",
=======
    "In order to pack efficiently, we will use a histogram-based algorithm. The shortest-pack-first histogram packing (SPFHP) was presented in the Graphcore blog post [introducing Packed BERT for a training speedup in natural language processing](https://www.graphcore.ai/posts/introducing-packed-bert-for-2x-faster-training-in-natural-language-processing). We have adapted the [code](https://github.com/graphcore/tutorials/tree/master/blogs_code/packedBERT) from the blog post for this notebook. The full process of packing the dataset consists of four steps:\n",
>>>>>>> ce71c632
    "\n",
    "1. Create a histogram of the sequence lengths of the dataset.\n",
    "2. Generate the \"strategy\" for the dataset using one of the state-of-the-art packing algorithms. The strategy maps out the order and indices of the sequences that need to be packed together.\n",
    "3. Use this strategy to create the actual dataset, concatenating the tokenized features together for each column in the dataset, including the labels.\n",
    "4. Finally, pass these new columns into a custom PyTorch dataset, ready to be passed to the PopTorch dataloader!\n",
    "\n",
    "These steps have been simplified through the easy-to-use `utils.packing` package available in Graphcore Optimum. You can simply generate the packed dataset after the usual tokenization and preprocessing by passing all necessary packing configuration to the `PackedDatasetCreator` class, and generate the ready-to-use PyTorch dataset with `.create()`.\n",
    "\n",
    "Within the function, there are some column names used by default. The expected default columns for text classification include:\n",
    "* `input_ids`\n",
    "* `attention_mask`\n",
    "* `token_type_ids`\n",
    "* `labels`\n",
    "\n",
    "These should all be generated automatically when tokenizing any classification dataset for BERT. However, the labels key, as it is not encoded, may have a different name. For this dataset, the column key for the labels for this dataset is `label`, since the dataset creator expects `labels`, we can pass this to the argument `custom_label_key`, so the class can find our labels. \n",
    "\n",
    "The `PackedDatasetCreator` requires different instantiations for different datasets, so it must be called separately for each of our dataset splits. We can set either `training`, `validation` or `inference` to `True` as needed."
   ]
  },
  {
   "cell_type": "code",
   "execution_count": null,
   "id": "e66ed06d",
   "metadata": {
    "tags": []
   },
   "outputs": [],
   "source": [
    "from utils.packing.dataset_creator import PackedDatasetCreator\n",
    "\n",
    "train_data_packer = PackedDatasetCreator(\n",
    "    tokenized_dataset = tokenized_training_dataset,\n",
    "    max_sequence_length = max_seq_length,\n",
    "    max_sequences_per_pack = max_seq_per_pack,\n",
    "    training = True,\n",
    "    num_labels = num_labels,\n",
    "    problem_type = problem_type,\n",
    "    algorithm = 'SPFHP'\n",
    ")\n",
    "\n",
    "val_data_packer = PackedDatasetCreator(\n",
    "    tokenized_dataset = tokenized_validation_dataset,\n",
    "    max_sequence_length = max_seq_length,\n",
    "    max_sequences_per_pack = max_seq_per_pack,\n",
    "    validation = True,\n",
    "    num_labels = num_labels,\n",
    "    problem_type = problem_type,\n",
    "    algorithm = 'SPFHP'\n",
    ")"
   ]
  },
  {
   "attachments": {},
   "cell_type": "markdown",
   "id": "720ea314",
   "metadata": {},
   "source": [
    "This will create the strategy and initialise the necessary parameters for packing the dataset. We can see that the ideal speed-up we have achieved is approximately 2.2x the original dataset, which corresponds directly to the average packing factor, which is the average number of sequences within one pack.\n",
    "\n",
    "The `PackedDatasetCreator` class also has some other features we do not use here for training, such as `pad_to_global_batch_size`. This  feature is useful for performing batched inference on a large set of samples when we do not want to lose any of the samples when creating data iterators using the `poptorch.Dataloader`. In this case, it applies 'vertical' padding to the dataset, adding filler rows to bring the dataset up to a value divisible by the global batch size, and allows for the largest possible batch sizes to be used without any loss of data."
   ]
  },
  {
   "attachments": {},
   "cell_type": "markdown",
   "id": "46319488",
   "metadata": {},
   "source": [
    "You can also view the histogram generated in the first step of the packing process, to observe whether the distribution of sequence lengths in the dataset will benefit from packing. As a general rule, as long as the average length of the sequences in the dataset is 50% or less of the maximum sequence length, packing will offer at least a 2x throughput benefit, in other words: `throughput_increase ≈ max_seq_len/mean_seq_len`\n",
    "\n",
    "Many datasets have distributions with much smaller average lengths, and will benefit much more. We can easily observe this distribution by retrieving and plotting the histogram from the data class:"
   ]
  },
  {
   "cell_type": "code",
   "execution_count": null,
   "id": "113b58f4",
   "metadata": {
    "tags": []
   },
   "outputs": [],
   "source": [
    "import matplotlib.pyplot as plt\n",
    "\n",
    "train_histogram = train_data_packer.histogram\n",
    "\n",
    "plt.hist(train_histogram, bins = [k for k in range(0,max_seq_length,10)]) \n",
    "plt.title(\"Sequence length histogram\") \n",
    "plt.xlabel('Sequence lengths')\n",
    "plt.ylabel('Frequency')\n",
    "plt.show()"
   ]
  },
  {
   "attachments": {},
   "cell_type": "markdown",
   "id": "1d077b97",
   "metadata": {},
   "source": [
    "Now we need to create the actual packed dataset (step 3 of the packing process outlined above).\n",
    "\n",
    "In this stage, we take the strategy for mapping the sequences by size into \"packs\" that were generated by the packing algorithm, and use this to extract the sequences from the tokenized dataset, inserting them into packs for each column in the dataset. Any remaining space in a pack after the sequences have been concatenated is padded to bring all sequences up to the maximum sequence length.\n",
    "\n",
    "**Some key features unique to packed datasets are worth mentioning here**:\n",
    "\n",
    "- The specific attention mask (`attention_mask`) that is generated contains a unique index for each sequence of the pack and `0` for the remaining padding tokens. This, essentially, tells the model where to look from the perspective of a single token, ignoring any encoded information (such as a different sequence) that is not relevant to that token.\n",
    "    - Example of 3 sequences in a pack: `attention_mask = [1,1,1,1,1,1,2,2,2,2,2,3,3,3,3,3,0,0,0]`\n",
    "    - Compared to a single sequence in an unpacked input `attention_mask = [1,1,1,1,1,1,1,1,1,0,0,0,0,0,0,0,0,0,0,0,0,0]`\n",
    "    \n",
    "\n",
    "- `position_ids` for a pack contain the concatenated `position_ids` of each sequences \n",
    "    - For instance given 3 sequences: `[0,1,2,3,4] + [0,1,2,3] + [0,1,2] -> [1,2,3,4,1,2,3,1,2,...,0,0,0]` (note: the CLS tokens position id '0' are also moved the end of the pack)\n",
    "    \n",
    "    \n",
    "- For SQuAD, during training, answers are determined using a start position and end position within the sequence. During preprocessing, these were converted from character positions to token positions. Now, during packing, as tokenized sequences are effectively being concatenated along the same dimension, the positions of the answer will change for any sequence that is not starting at index 0 within a pack. For example, in a pack with 2 sequences:\n",
    "    - Answer positions before packing:\n",
    "    ```\n",
    "    Length of sequence 1: 100 tokens (index 0 to 99)   , start position: 30, end position: 35\n",
    "    Length of sequence 2: 120 tokens (index 0 to 119)  , start position: 15, end position: 25\n",
    "    ```\n",
    "    - Answer positions after packing:\n",
    "    ```\n",
    "    Length of sequence 1 in pack 1: 100 tokens (index 0 to 99)   , start position: 30, end position: 35\n",
    "    Length of sequence 2 in pack 1: 120 tokens (index 100 to 219), start position: 115, end position: 125 \n",
    "    ```\n",
    "\n",
    "    - The positions have been shifted by the total length of preceding sequences in the pack. We call this the position offset.\n",
    "\n",
    "\n",
    "To create a dataloader-ready packed dataset, all you need to do is call the `create()` method:"
   ]
  },
  {
   "cell_type": "code",
   "execution_count": null,
   "id": "bdcc161d",
   "metadata": {
    "tags": []
   },
   "outputs": [],
   "source": [
    "packed_train_dataset = train_data_packer.create()\n",
    "packed_val_dataset = val_data_packer.create()"
   ]
  },
  {
   "cell_type": "markdown",
   "id": "ce443c8f",
   "metadata": {},
   "source": [
    "Let's visualize one sample of the new `packed_train_dataset`:"
   ]
  },
  {
   "cell_type": "code",
   "execution_count": null,
   "id": "c966cd9a",
   "metadata": {
    "tags": []
   },
   "outputs": [],
   "source": [
    "packed_train_dataset[133]"
   ]
  },
  {
   "attachments": {},
   "cell_type": "markdown",
   "id": "a1d8ce9c",
   "metadata": {},
   "source": [
    "## Fine-tuning the model\n",
    "\n",
    "Now that our data is ready, we can download the pre-trained model and fine-tune it.\n",
    "\n",
    "### Implement Packed BERT\n",
    "\n",
    "Some model modifications are required to make packing work with BERT. For SQuAD, we create a custom output class to separate the logits according to each of the sequences within the pack and calculate the loss. The existing class `BertForQuestionAnswering` is extended to `PipelinedPackedBertForQuestionAnswering` which incorporates the required modifications to the model. The crux of these changes is to introduce the new attention mask, and modify the hidden layer output of the model to mask any padded inputs from the logits.\n",
    "\n",
    "First let's load a default BERT configuration using `AutoConfig`. The config includes a new parameter we must set, `max_sequences_per_pack`. This informs the model of the maximum number of sequences it will need to unpack in the model output. It also allows us to clearly define `num_labels` and `problem_type` for this model."
   ]
  },
  {
   "cell_type": "code",
   "execution_count": null,
   "id": "254a0f83",
   "metadata": {
    "tags": []
   },
   "outputs": [],
   "source": [
    "from transformers import AutoConfig\n",
    "\n",
    "config = AutoConfig.from_pretrained(model_checkpoint)\n",
    "config.max_sequences_per_pack = max_seq_per_pack\n",
    "config.num_labels = num_labels"
   ]
  },
  {
   "attachments": {},
   "cell_type": "markdown",
   "id": "0b7dae37",
   "metadata": {},
   "source": [
    "Now we can instantiate the model class with the config, loading the weights from the model checkpoint. For SQuAD, we can determine the number of \"labels\" as the two output types that will determine whether answers are correct or not, which means the start and end position."
   ]
  },
  {
   "cell_type": "code",
   "execution_count": null,
   "id": "3285aaa3",
   "metadata": {
    "tags": []
   },
   "outputs": [],
   "source": [
    "import torch\n",
    "import numpy as np\n",
    "torch.manual_seed(43)\n",
    "np.random.seed(43)\n",
    " \n",
    "from models.modeling_bert_packed import PipelinedPackedBertForQuestionAnswering\n",
    "\n",
    "model = PipelinedPackedBertForQuestionAnswering.from_pretrained(model_checkpoint, config=config)"
   ]
  },
  {
   "attachments": {},
   "cell_type": "markdown",
   "id": "d6070000",
   "metadata": {},
   "source": [
    "The warning tells us we are throwing away some weights and randomly initializing others. This is absolutely normal in this case, because we are removing the head used to pre-train the model on a masked language modelling objective and replacing it with a new head for question answering, for which we don't have pre-trained weights, so the library warns us we should fine-tune this model before using it for inference, which is exactly what we are going to do.\n",
    "\n",
    "We can first test the model on a CPU."
   ]
  },
  {
   "cell_type": "code",
   "execution_count": null,
   "id": "02aac4e1",
   "metadata": {
    "tags": []
   },
   "outputs": [],
   "source": [
    "# test the model on CPU\n",
    "from transformers.data.data_collator import default_data_collator\n",
    "\n",
    "loader = torch.utils.data.DataLoader(packed_train_dataset,\n",
    "                             batch_size=2,\n",
    "                             shuffle=True,\n",
    "                             drop_last=True,\n",
    "                             collate_fn=default_data_collator)\n",
    "data = next(iter(loader))\n",
    "o = model(**data)\n",
    "print(\"Logits shape:\", o)"
   ]
  },
  {
   "attachments": {},
   "cell_type": "markdown",
   "id": "5c9922fa",
   "metadata": {},
   "source": [
    "Now, let's prepare the model for an IPU.\n",
    "\n",
    "First, we set the model in half-precision:"
   ]
  },
  {
   "cell_type": "code",
   "execution_count": null,
   "id": "11502853",
   "metadata": {
    "tags": []
   },
   "outputs": [],
   "source": [
    "model.half()"
   ]
  },
  {
   "attachments": {},
   "cell_type": "markdown",
   "id": "7a9ab06f",
   "metadata": {},
   "source": [
    "### Define validation metrics for SQuAD\n",
    "\n",
    "Before training and evaluating, a custom post-processing function needs to be defined for SQuAD. This is because we need to map the predictions of the model back to parts of the context in terms of the character positions in the original untokenized samples. The model predicts logits for the start and end token position of the answer.\n",
    "\n",
    "The purpose of the function is to identify each of the tokenized features according to `example_ids` and map the start and end token positions for the output, taking the top-*n* logit indices and discarding all invalid solutions. It then uses `offset_mapping` to map the start and end token-level positions back to character-level positions within the context, and generates a text answer using the original context. This text prediction can then be used to calculate accuracy metrics and can be compared to the target answer present in the dataset.\n",
    "\n",
    "The `postprocess_qa_predictions()` function is adapted for packing, taken directly from the existing [tutorial for fine-tuning SQuAD for the IPU](https://github.com/huggingface/optimum-graphcore/blob/main/notebooks/question_answering.ipynb) for an unpacked dataset. The full description for the use of this function is described in that tutorial. \n",
    "\n",
    "The main changes to the function for packing include: \n",
    "* Instead of iterating through all the features in the tokenized dataset, and obtaining the `example_id` field created during tokenization of the validation dataset, this function iterates through each feature within each pack, obtaining the corresponding `example_id` value for each feature within the pack. \n",
    "\n",
    "* It saves the index of the pack in the dataset, **as well as the index of the feature within the pack**, to allow the function to easily and linearly obtain the features to perform validation on.\n",
    "\n",
    "This post-processing is available ready-to-use from the packing utils: `utils.packing`, and can simply be initialised."
   ]
  },
  {
   "cell_type": "code",
   "execution_count": null,
   "id": "f4c6e4d0",
   "metadata": {
    "tags": []
   },
   "outputs": [],
   "source": [
    "from utils.packing.qa_utils import postprocess_packed_qa_predictions"
   ]
  },
  {
   "attachments": {},
   "cell_type": "markdown",
   "id": "38c76b0b",
   "metadata": {},
   "source": [
    "Finally, a `compute_validation_metrics` function is created to take in the post-processed predictions. This obtains the answers from the dataset, maps them according to their `example_id` value to the corresponding prediction, and uses `metric` from the 🤗 Evaluate library to compute the relevant metrics for SQuAD, including an \"exact match\" accuracy, as well as an F1 score, for each answer. "
   ]
  },
  {
   "cell_type": "code",
   "execution_count": null,
   "id": "5420ef6a",
   "metadata": {
    "tags": []
   },
   "outputs": [],
   "source": [
    "def compute_validation_metrics(predictions, raw_validation_dataset, packed_validation_dataset_unformatted, metric):\n",
    "    \n",
    "    target_answers = [\n",
    "        {\"id\": ex[\"id\"], \"answers\": ex[\"answers\"]} for ex in raw_validation_dataset\n",
    "    ]\n",
    "    \n",
    "    final_predictions = postprocess_packed_qa_predictions(\n",
    "        raw_validation_dataset, packed_validation_dataset_unformatted, predictions\n",
    "    )\n",
    "\n",
    "    formatted_predictions = [\n",
    "        {\"id\": k, \"prediction_text\": v} for k, v in final_predictions.items()\n",
    "    ]\n",
    "\n",
    "    metrics = metric.compute(predictions=formatted_predictions, references=target_answers)\n",
    "    \n",
    "    return metrics\n"
   ]
  },
  {
   "attachments": {},
   "cell_type": "markdown",
   "id": "acdde982",
   "metadata": {},
   "source": [
    "### Train and validate the model using the 🤗 Optimum Graphcore `IPUTrainer`\n",
    "\n",
    "Now let's prepare the model for the IPU. Instantiate the options and machine configurations and create `IPUTrainer` to efficiently and easily perform training on the IPU in just a few lines.\n",
    "\n",
    "We need to define `IPUConfig`, which is a class that specifies attributes and configuration parameters to compile and put the model on the device. We initialize it with a config name or path, which we set earlier. Then we use it to set the mode attribute `model.ipu_config` "
   ]
  },
  {
   "attachments": {},
   "cell_type": "markdown",
   "id": "e2073fcd",
   "metadata": {},
   "source": [
    "As we are using a pre-trained checkpoint, we can use the existing IPU configuration for `Graphcore/bert-base-uncased` for the custom model. This should require no changes as even though the model has been modified to be compatible with a packed dataset, the pipelining stages and IPU options will remain the same. \n",
    "\n",
    "Some of the options have been specified when defining `ipu_config` to highlight the global batch size. This uses the configurations defined at the beginning of this notebook. Note that we can also define inference-specific device iterations and replication factors for performing validation on the model, to modify the validation global batch size."
   ]
  },
  {
   "cell_type": "code",
   "execution_count": null,
   "id": "8b0452e1",
   "metadata": {
    "tags": []
   },
   "outputs": [],
   "source": [
    "from optimum.graphcore import IPUConfig, IPUTrainer, IPUTrainingArguments\n",
    "\n",
    "ipu_config = IPUConfig.from_pretrained(\n",
    "    ipu_config_name,\n",
    "    executable_cache_dir = executable_cache_dir,\n",
    "    gradient_accumulation_steps=gradient_accumulation_steps,\n",
    "    device_iterations=device_iterations,\n",
    "    replication_factor=1,\n",
    "    embedding_serialization_factor=1,\n",
    "    inference_device_iterations= 64,\n",
    "    inference_replication_factor=1,\n",
    ")"
   ]
  },
  {
   "attachments": {},
   "cell_type": "markdown",
   "id": "0a6b8635",
   "metadata": {},
   "source": [
    "To instantiate the `IPUTrainer` class, we will need to define `IPUTrainingArguments`, which is a class that contains all the attributes to customize the training. It requires one folder name, which will be used to save the checkpoints of the model. All other arguments are optional:"
   ]
  },
  {
   "cell_type": "code",
   "execution_count": null,
   "id": "141a2e2d",
   "metadata": {
    "tags": []
   },
   "outputs": [],
   "source": [
    "training_args = IPUTrainingArguments(\n",
    "    output_dir=f\"./{model_checkpoint}-{model_task}\",\n",
    "    per_device_train_batch_size=micro_batch_size,\n",
    "    per_device_eval_batch_size=8,\n",
    "    num_train_epochs=3,\n",
    "    learning_rate=9e-05,\n",
    "    loss_scaling=64.0,\n",
    "    weight_decay=0.01,\n",
    "    warmup_ratio=0.25,\n",
    "    lr_scheduler_type='cosine',\n",
    "    pod_type=pod_type,\n",
    "    gradient_accumulation_steps=gradient_accumulation_steps,\n",
    "    dataloader_mode=\"async_rebatched\",\n",
    "    dataloader_drop_last=True,\n",
    "    dataloader_num_workers=64,\n",
    "    logging_steps=5\n",
    ")"
   ]
  },
  {
   "attachments": {},
   "cell_type": "markdown",
   "id": "c5e150ed",
   "metadata": {},
   "source": [
    "**Note that we do not set evaluation to be performed during the training process for SQuAD**. This is due to the custom post-processing steps required to extract text-level answers for SQuAD, for which the logits cannot be easily modified without multiple function inputs, such as the tokenized and raw datasets, while the `preprocess_logits_for_metrics` argument provided in `IPUTrainingArguments` can only utilise logits alone. Therefore, validation is done after training."
   ]
  },
  {
   "attachments": {},
   "cell_type": "markdown",
   "id": "eeb965d0",
   "metadata": {},
   "source": [
    "We will need a data collator that will batch our processed samples together. Here we will use the default data collator imported from the [🤗 Transformers library](https://huggingface.co/docs/transformers/index). This is passed to the `IPUTrainer` class. \n",
    "\n",
    "Then we just need to pass all of this along with our datasets to the IPUTrainer:"
   ]
  },
  {
   "cell_type": "code",
   "execution_count": null,
   "id": "561a41ca",
   "metadata": {
    "tags": []
   },
   "outputs": [],
   "source": [
    "from transformers import default_data_collator\n",
    "\n",
    "trainer = IPUTrainer(\n",
    "    model=model,\n",
    "    ipu_config=ipu_config,\n",
    "    args=training_args,\n",
    "    train_dataset=packed_train_dataset,\n",
    "    data_collator=default_data_collator\n",
    ")\n"
   ]
  },
  {
   "attachments": {},
   "cell_type": "markdown",
   "id": "07b0933f",
   "metadata": {},
   "source": [
    "We can now fine-tune our model by just calling the train method:"
   ]
  },
  {
   "cell_type": "code",
   "execution_count": null,
   "id": "c4cbe563",
   "metadata": {
    "scrolled": true,
    "tags": []
   },
   "outputs": [],
   "source": [
    "train_run_metrics = trainer.train()"
   ]
  },
  {
   "attachments": {},
   "cell_type": "markdown",
   "id": "c31ad4dc",
   "metadata": {},
   "source": [
    "You can now upload the result of the training to the Hugging Face Hub if you successfully authenticated at the beginning of this notebook:\n"
   ]
  },
  {
   "cell_type": "code",
   "execution_count": null,
   "id": "b9e60061",
   "metadata": {
    "tags": []
   },
   "outputs": [],
   "source": [
    "trainer.push_to_hub()"
   ]
  },
  {
   "cell_type": "markdown",
   "id": "a6d0fc29",
   "metadata": {},
   "source": [
    "Then save the model with the model checkpoint name."
   ]
  },
  {
   "cell_type": "code",
   "execution_count": null,
   "id": "625847dc",
   "metadata": {
    "tags": []
   },
   "outputs": [],
   "source": [
    "trainer.save_model(f\"./{model_checkpoint}-{model_task}\")"
   ]
  },
  {
   "attachments": {},
   "cell_type": "markdown",
   "id": "c93fb854",
   "metadata": {},
   "source": [
    "We can then perform the evaluation by using the `predict` method in `IPUTrainer`. This provides all of the raw predictions for the packed inputs for validation. This will, by default, use the global batch size defined specifically for inference in `IPUTrainingArguments`."
   ]
  },
  {
   "cell_type": "code",
   "execution_count": null,
   "id": "c65f6830",
   "metadata": {
    "scrolled": true,
    "tags": []
   },
   "outputs": [],
   "source": [
    "raw_predictions = trainer.predict(packed_val_dataset)"
   ]
  },
  {
   "attachments": {},
   "cell_type": "markdown",
   "id": "7553b34d",
   "metadata": {},
   "source": [
    "Once the predictions have been obtained, the validation metrics can be computed by passing them into `compute_validation_metrics` function. This, as described previously, performs the necessary post-processing on the logits and obtains text answers. It then computes the accuracy metrics (exact match and F1 score) for SQuAD fine-tuning."
   ]
  },
  {
   "cell_type": "code",
   "execution_count": null,
   "id": "825dd9a8",
   "metadata": {
    "scrolled": true,
    "tags": []
   },
   "outputs": [],
   "source": [
    "val_metrics = compute_validation_metrics(\n",
    "    raw_predictions.predictions, raw_validation_dataset, packed_val_dataset, metric)\n",
    "\n",
    "print(val_metrics)"
   ]
  },
  {
   "cell_type": "markdown",
   "id": "50eb0d90",
   "metadata": {},
   "source": [
    "## Faster batched inference"
   ]
  },
  {
   "attachments": {},
   "cell_type": "markdown",
   "id": "6bda303c",
   "metadata": {},
   "source": [
    "Packing can also be used for inference, particularly for performing inference for workloads. This section demonstrates how to perform faster, batched inference with a large number of samples using a super-easy custom pipeline which batches and packs your input data, performs inference and returns post-processed predictions. \n",
    "\n",
    "For the pipeline, we need to import it, and initialise a few essential parameters.\n",
    "\n",
    "The `model` is the model checkpoint, we are going to use the locally saved checkpoint generated from training SQuAD. Values for `executable_cache_dir` and `max_seq_length` must also be specified.\n",
    "\n",
    "The pipeline will automatically determine your model's IPU config, given that the checkpoint was trained using Optimum Graphcore, which will be the case for the model fine-tuned in this notebook.\n",
    "\n",
    "In this example, we pre-load the IPUConfig and modify some of the default parameters to get the best performance out of inference and leverage the benefits of IPU parallelism. The micro-batch size can also be specified, for which the default is 1.\n",
    "\n",
    "When training, the packing factor affects the convergence the same way as a large increase in batch size would do. However, for inference, we are free to use a bigger packing factor to speed it up. Let's try it with `max_seq_per_pack = 12`.\n",
    "\n",
    "**Note:** Packing brings huge benefits for performing inference on large amounts of data. For small scale inference tasks, such as those which more suit sequential inference on a single un-batched input, the generic Optimum Graphcore `TextClassificationPipeline` class may be preferred. This won't affect fine-tuning, and the weights generated from fine-tuning using packing will work just the same!"
   ]
  },
  {
   "cell_type": "code",
   "execution_count": null,
   "id": "50cd4b0e",
   "metadata": {
    "tags": []
   },
   "outputs": [],
   "source": [
    "from pipeline.packed_bert import PackedBertQuestionAnsweringPipeline\n",
    "\n",
    "model = \"./\"+f\"{model_checkpoint}-{model_task}\"\n",
    "# model = 'your_username/{model_name}-{model_task}' # to load from Hugging Face Hub\n",
    "\n",
    "inference_boosted_ipu_config = IPUConfig.from_pretrained(model, \n",
    "        inference_device_iterations=32,\n",
    "        inference_replication_factor=4,\n",
    "        ipus_per_replica=1,\n",
    "        layers_per_ipu=[12]\n",
    "    )\n",
    "\n",
    "pipeline = PackedBertQuestionAnsweringPipeline(\n",
    "    model = f\"./{model_checkpoint}-{model_task}\",\n",
    "    executable_cache_dir = executable_cache_dir,\n",
    "    max_seq_per_pack=12,\n",
    "    max_seq_length=max_seq_length,\n",
    "    ipu_config=inference_boosted_ipu_config,\n",
    "    micro_batch_size=8\n",
    ")"
   ]
  },
  {
   "attachments": {},
   "cell_type": "markdown",
   "id": "42d720aa",
   "metadata": {},
   "source": [
    "The pipeline expects a **list of strings** directly passed to it in the format: \n",
    "```\n",
    "questions=[<list of questions>], contexts=[<list of contexts>]\n",
    "```\n",
    "There is no need to tokenize, preprocess, pack or post-process the data to use the inference pipeline.\n",
    "\n",
    "As a test, we can load the entire SQuAD validation dataset and perform packed inference using `.predict()` on the text column to generate predictions. Post-processing samples for SQuAD is done on a sample-by-sample, unbatched basis so this may take a few minutes with or without packing."
   ]
  },
  {
   "cell_type": "code",
   "execution_count": null,
   "id": "81969920",
   "metadata": {
    "tags": []
   },
   "outputs": [],
   "source": [
    "import datasets\n",
    "dataset = datasets.load_dataset('squad')\n",
    "preds = pipeline.predict(questions=dataset['validation']['question'],\n",
    "                         contexts=dataset['validation']['context'])\n",
    "\n",
    "print(preds.keys())\n",
    "print(f\"Number of predictions: {len(preds['predictions'])}\")\n",
    "print(f\"Preprocessing time: {preds['preprocessing_time']}s\")\n",
    "print(f\"Postprocessing time: {preds['postprocessing_time']}s\")\n",
    "print(f\"Throughput: {preds['throughput']} samples/s\")"
   ]
  },
  {
   "cell_type": "markdown",
   "id": "3c77e5ac",
   "metadata": {
    "tags": []
   },
   "source": [
    "There is minimal overhead from tokenizing and packing the dataset, but the speed benefits for inference are evident. Running the above pipeline, we achieve a throughput approximately 6000 samples per second, showing an approximate 2x speed up for SQuAD."
   ]
  },
  {
   "attachments": {},
   "cell_type": "markdown",
   "id": "aef3a741",
   "metadata": {},
   "source": [
    "## Next steps\n",
    "\n",
    "You may want to try out the following notebooks using BERT with packing for:\n",
    "\n",
    "* [Single-label text classification](https://github.com/huggingface/optimum-graphcore/blob/main/notebooks/packed_bert/packedBERT_single_label_text_classification.ipynb)\n",
    "* [Multi-label text classification](https://github.com/huggingface/optimum-graphcore/blob/main/notebooks/packed_bert/packedBERT_multi_label_text_classification.ipynb)\n",
    "\n",
    "Also, check out the full list of [IPU-powered Jupyter Notebooks](https://www.graphcore.ai/ipu-jupyter-notebooks) to get more of a feel for how IPUs perform on other tasks."
   ]
  }
 ],
 "metadata": {
  "kernelspec": {
   "display_name": "Python 3 (ipykernel)",
   "language": "python",
   "name": "python3"
  },
  "language_info": {
   "codemirror_mode": {
    "name": "ipython",
    "version": 3
   },
   "file_extension": ".py",
   "mimetype": "text/x-python",
   "name": "python",
   "nbconvert_exporter": "python",
   "pygments_lexer": "ipython3",
   "version": "3.8.10"
  },
  "vscode": {
   "interpreter": {
    "hash": "916dbcbb3f70747c44a77c7bcd40155683ae19c65e1c03b4aa3499c5328201f1"
   }
  }
 },
 "nbformat": 4,
 "nbformat_minor": 5
}<|MERGE_RESOLUTION|>--- conflicted
+++ resolved
@@ -90,13 +90,7 @@
    "id": "6e8ee76f",
    "metadata": {},
    "source": [
-<<<<<<< HEAD
-    "Let's initialise our training configurations. \n",
-    "\n",
-    "Note here that we define a 'micro' batch size, which is the local batch size that would be passed into the model on the CPU. In this notebook, we are using both data parallelism and pipeline parallelism (see this [tutorial](https://github.com/graphcore/examples/tree/master/tutorials/pytorch/efficient_data_loading/walkthrough.ipynb)), so the 'global' batch size, i.e. the number of data elements passed for one gradient calculation on the IPU, is calculated using the `device_iterations`, `gradient_accumulation_steps`, `replication_factor` and `max_seq_per_pack` (maximum sequences in a pack) for training, such that:\n",
-=======
     "In this notebook, we use both data parallelism and pipeline parallelism (see this [tutorial on efficient data loading](https://github.com/graphcore/tutorials/blob/master/tutorials/pytorch/efficient_data_loading/walkthrough.ipynb) for more information), so the \"global\" batch size, which is the number of data elements passed for one gradient calculation on the IPU, is calculated using the number of device iterations (`device_iterations`), the number of gradient accumulation steps (`gradient_accumulation_steps`), the replication factor (`replication_factor`) and the maximum number of sequences in a pack (`max_seq_per_pack`) for training, such that:\n",
->>>>>>> ce71c632
     "\n",
     "```\n",
     "global_training_batch_size = micro_batch_size * device_iterations * gradient_accumulation_steps * replication_factor\n",
@@ -416,11 +410,7 @@
    "id": "d9d24ab5",
    "metadata": {},
    "source": [
-<<<<<<< HEAD
-    "In order to pack efficiently, we will use a histogram-based algorithm: shortest-pack-first histogram packing (SPFHP) presented in the [blog post](https://www.graphcore.ai/posts/introducing-packed-bert-for-2x-faster-training-in-natural-language-processing) adapted from the [blog code](https://github.com/graphcore/examples/tree/master/tutorials/blogs_code/packedBERT). The full process of packing the dataset consists of four steps:\n",
-=======
     "In order to pack efficiently, we will use a histogram-based algorithm. The shortest-pack-first histogram packing (SPFHP) was presented in the Graphcore blog post [introducing Packed BERT for a training speedup in natural language processing](https://www.graphcore.ai/posts/introducing-packed-bert-for-2x-faster-training-in-natural-language-processing). We have adapted the [code](https://github.com/graphcore/tutorials/tree/master/blogs_code/packedBERT) from the blog post for this notebook. The full process of packing the dataset consists of four steps:\n",
->>>>>>> ce71c632
     "\n",
     "1. Create a histogram of the sequence lengths of the dataset.\n",
     "2. Generate the \"strategy\" for the dataset using one of the state-of-the-art packing algorithms. The strategy maps out the order and indices of the sequences that need to be packed together.\n",
