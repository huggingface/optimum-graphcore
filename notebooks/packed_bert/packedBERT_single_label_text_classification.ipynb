{
 "cells": [
  {
   "attachments": {},
   "cell_type": "markdown",
   "metadata": {
    "id": "rEJBSTyZIrIb"
   },
   "source": [
    "# Faster Single-label Text Classification using PackedBERT on IPUs\n",
    "\n",
    "This notebook builds on the process in the notebook on [fine-tuning BERT on a text classification task](text_classification.ipynb) and uses [packing](https://www.graphcore.ai/posts/introducing-packed-bert-for-2x-faster-training-in-natural-language-processing), an optimisation method originally used for 2x faster BERT pre-training, which can now also provide massive throughput increases for fine-tuning and batched inference! \n",
    "\n",
    "**So, what *is* packing?** The basic idea of \"packing\" a dataset is to utilise the requirement for constant-shaped inputs into a model. Instead of padding it with empty, unused space, we can recycle this unused space and fill it with more inputs! The architecture of transformer models like BERT supports this, and lets us optimally use this space to process multiple sequences within one input.\n",
    "\n",
    "**And here is why you might want to use it:** Having a single input that contains multiple sequences leads to multiple sequences being processed in parallel in a single pass within a single iteration inside a batch, increasing the \"effective\" batch size of the model by a considerable factor in many cases, and most importantly, increasing model throughput for training and batched inference significantly.\n",
    "\n",
    "This notebook outlines how to easily enable packing for BERT when performing fine-tuning and inference on a text-classification task in 🤗 Optimum, resulting in an impressive 5-6x faster training and inference run-time on the `GLUE/sst2` dataset. \n",
    "\n",
    "You can read more about packing in the original paper on [efficient sequence packing without cross-contamination](https://arxiv.org/abs/2107.02027)."
   ]
  },
  {
   "attachments": {},
   "cell_type": "markdown",
   "metadata": {
    "id": "kTCFado4IrIc"
   },
   "source": [
    "In this notebook, we will see how to fine-tune BERT, a [🤗 Transformers](https://github.com/huggingface/transformers) model to a text classification task of the [GLUE Benchmark](https://gluebenchmark.com/).\n",
    "\n",
    "The GLUE Benchmark is a group of nine classification tasks on sentences or pairs of sentences. The tasks are:\n",
    "\n",
    "- [CoLA](https://nyu-mll.github.io/CoLA/) (Corpus of Linguistic Acceptability) Determine if a sentence is grammatically correct or not.\n",
    "- [MNLI](https://arxiv.org/abs/1704.05426) (Multi-Genre Natural Language Inference) Determine if a sentence entails, contradicts or is unrelated to a given hypothesis. (This dataset has two versions, one with the validation and test sets being from the same distribution and another called \"mismatched\" where the validation and test sets use out-of-domain data.)\n",
    "- [MRPC](https://www.microsoft.com/en-us/download/details.aspx?id=52398) (Microsoft Research Paraphrase Corpus) Determine if two sentences are paraphrases of one another or not.\n",
    "- [QNLI](https://rajpurkar.github.io/SQuAD-explorer/) (Question-answering Natural Language Inference) Determine if the answer to a question is in the second sentence or not. (This dataset is built from the SQuAD dataset.)\n",
    "- [QQP](https://data.quora.com/First-Quora-Dataset-Release-Question-Pairs) (Quora Question Pairs2) Determine if two questions are semantically equivalent or not.\n",
    "- [RTE](https://aclweb.org/aclwiki/Recognizing_Textual_Entailment) (Recognizing Textual Entailment) Determine if a sentence entails a given hypothesis or not.\n",
    "- [SST-2](https://nlp.stanford.edu/sentiment/index.html) (Stanford Sentiment Treebank) Determine if the sentence has a positive or negative sentiment.\n",
    "- [STS-B](http://ixa2.si.ehu.es/stswiki/index.php/STSbenchmark) (Semantic Textual Similarity Benchmark) Determine the similarity of two sentences with a score from 1 to 5.\n",
    "- [WNLI](https://cs.nyu.edu/faculty/davise/papers/WinogradSchemas/WS.html) (Winograd Natural Language Inference) Determine if a sentence with an anonymous pronoun and a sentence with this pronoun replaced are entailed or not. (This dataset is built from the Winograd Schema Challenge dataset.)\n",
    "\n",
    "We will see how to easily load the dataset for these tasks and use BERT with packing to fine-tune a model on SST-2. Each task is named using an abbreviation, with `mnli-mm` representing the mismatched version of MNLI (`mnli-mm` has the same training set as `mnli` but has different validation and test sets):"
   ]
  },
  {
   "cell_type": "code",
   "execution_count": null,
   "metadata": {
    "id": "YZbiBDuGIrId",
    "tags": []
   },
   "outputs": [],
   "source": [
    "GLUE_TASKS = [\"cola\", \"mnli\", \"mnli-mm\", \"mrpc\", \"qnli\", \"qqp\", \"rte\", \"sst2\", \"stsb\", \"wnli\"]"
   ]
  },
  {
   "cell_type": "markdown",
   "metadata": {},
   "source": [
    "[![Join our Slack Community](https://img.shields.io/badge/Slack-Join%20Graphcore's%20Community-blue?style=flat-square&logo=slack)](https://www.graphcore.ai/join-community)"
   ]
  },
  {
   "attachments": {},
   "cell_type": "markdown",
   "metadata": {},
   "source": [
    "## Environment setup\n",
    "\n",
    "The best way to run this demo is on Paperspace Gradient's cloud IPUs because everything is already set up for you.\n",
    "\n",
    "To run the demo using other IPU hardware, you need to have the Poplar SDK enabled. Refer to the [Getting Started guide](https://docs.graphcore.ai/en/latest/getting-started.html#getting-started) for your system for details on how to enable the Poplar SDK. Also refer to the [Jupyter Quick Start guide](https://docs.graphcore.ai/projects/jupyter-notebook-quick-start/en/latest/index.html) for how to set up Jupyter to be able to run this notebook on a remote IPU machine."
   ]
  },
  {
   "attachments": {},
   "cell_type": "markdown",
   "metadata": {},
   "source": [
    "## Dependencies and configuration"
   ]
  },
  {
   "cell_type": "markdown",
   "metadata": {},
   "source": [
    "Install the dependencies for this notebook."
   ]
  },
  {
   "cell_type": "code",
   "execution_count": null,
   "metadata": {
    "scrolled": true
   },
   "outputs": [],
   "source": [
    "%pip install scikit-learn;\n",
    "%pip install datasets\n",
    "%pip install evaluate\n",
    "%pip install tokenizers\n",
    "%pip install matplotlib\n",
    "%pip install scipy\n",
    "%pip install --force-reinstall huggingface_hub==0.11.1;"
   ]
  },
  {
   "attachments": {},
   "cell_type": "markdown",
   "metadata": {
    "id": "4RRkXuteIrIh"
   },
   "source": [
<<<<<<< HEAD
    "Let's initialise our training configurations. \n",
    "\n",
    "In this notebook, we are using both data parallelism and pipeline parallelism (see this [tutorial](https://github.com/graphcore/examples/tree/master/tutorials/pytorch/efficient_data_loading/walkthrough.ipynb) for more). Therefore the global batch size, which is the actual number of samples used for the weight update, is determined using four factors:\n",
=======
    "We use both data parallelism and pipeline parallelism (see this [tutorial on efficient data loading](https://github.com/graphcore/tutorials/blob/master/tutorials/pytorch/efficient_data_loading/walkthrough.ipynb) for more information). Therefore the global batch size, which is the actual number of samples used for the weight update, is determined using four factors:\n",
>>>>>>> ce71c632
    "\n",
    "    global batch size = micro_batch_size * gradient accumulation steps * device iterations * replication factor\n",
    "\n",
    "Replication factor is determined by `pod_type`, the type of IPU Pod. `pod_type` is used as a key to select the replication factor from a dictionary defined in the IPU config file. For example, the dictionary in the IPU config file [Graphcore/roberta-base-ipu](https://huggingface.co/Graphcore/roberta-base-ipu/blob/main/ipu_config.json) looks like this.:\n",
    "\n",
    "    \"replication_factor\": {\"pod4\": 1, \"pod8\": 2, \"pod16\": 4, \"pod32\": 8, \"pod64\": 16, \"default\": 1}\n",
    "\n",
    "Depending on your model and the IPU Pod you are using, you might need to adjust these batch-size-related arguments.\n",
    "\n",
    "By default this notebook is configured to run on 4 IPUs.\n",
    "\n",
    "We also define `max_seq_length` which is the maximum length a sequence can be, and all sequences will be padded to this length. Therefore, `max_seq_length` should not be larger than the maximum length of the model. Given the small size of the sequences in `sst2`, we can reduce the model maximum input size to `max_seq_length = 256`."
   ]
  },
  {
   "attachments": {},
   "cell_type": "markdown",
   "metadata": {},
   "source": [
    "For this Packed BERT demo, we cover (single-label) sequence classification on the `sst2` dataset. The `task` can be changed to run the other `GLUE` tasks defined above. However, training hyperparameters may need further tuning for these other tasks."
   ]
  },
  {
   "attachments": {},
   "cell_type": "markdown",
   "metadata": {},
   "source": [
    "Set these parameters and the rest of the notebook should run smoothly:"
   ]
  },
  {
   "cell_type": "code",
   "execution_count": null,
   "metadata": {
    "id": "zVvslsfMIrIh",
    "tags": []
   },
   "outputs": [],
   "source": [
    "task = \"sst2\"\n",
    "model_checkpoint = \"bert-base-uncased\"\n",
    "ipu_config_name = \"Graphcore/bert-base-uncased\"\n",
    "micro_batch_size = 2\n",
    "gradient_accumulation_steps = 32\n",
    "device_iterations = 32\n",
    "max_seq_length = 256"
   ]
  },
  {
   "attachments": {},
   "cell_type": "markdown",
   "metadata": {},
   "source": [
    "Gradients are not calculated during validation, so gradient accumulation is not applicable, and the global batch size for validation can be defined separately as:\n",
    "\n",
    "```\n",
    "global_validation_batch_size=device_iterations*replication_factor*max_seq_per_pack\n",
    "```"
   ]
  },
  {
   "cell_type": "markdown",
   "metadata": {},
   "source": [
    "\n",
    "Values for machine size and cache directories can be configured through environment variables or directly in the notebook:"
   ]
  },
  {
   "cell_type": "code",
   "execution_count": null,
   "metadata": {
    "tags": []
   },
   "outputs": [],
   "source": [
    "import os\n",
    "\n",
    "pod_type = os.getenv(\"GRAPHCORE_POD_TYPE\", \"pod4\")\n",
    "executable_cache_dir = os.getenv(\"POPLAR_EXECUTABLE_CACHE_DIR\", \"./exe_cache/\") + \"/packed_bert_slseqcls/\""
   ]
  },
  {
   "attachments": {},
   "cell_type": "markdown",
   "metadata": {},
   "source": [
    "### Sharing your model with the community"
   ]
  },
  {
   "attachments": {},
   "cell_type": "markdown",
   "metadata": {},
   "source": [
    "You can share your model with the 🤗 community. You do this by completing the following steps:\n",
    "\n",
    "1. Store your authentication token from the 🤗 website. [Sign up to 🤗](https://huggingface.co/join) if you haven't already.\n",
    "2. Execute the following cell and input your username and authentication token."
   ]
  },
  {
   "cell_type": "code",
   "execution_count": null,
   "metadata": {},
   "outputs": [],
   "source": [
    "from huggingface_hub import notebook_login\n",
    "\n",
    "notebook_login()"
   ]
  },
  {
   "cell_type": "markdown",
   "metadata": {},
   "source": [
    "Git-LFS must also be installed to manage large files:"
   ]
  },
  {
   "cell_type": "code",
   "execution_count": null,
   "metadata": {},
   "outputs": [],
   "source": [
    "!apt install git-lfs"
   ]
  },
  {
   "cell_type": "markdown",
   "metadata": {
    "id": "whPRbBNbIrIl"
   },
   "source": [
    "## Loading the dataset"
   ]
  },
  {
   "attachments": {},
   "cell_type": "markdown",
   "metadata": {
    "id": "W7QYTpxXIrIl"
   },
   "source": [
    "We will use the [🤗 Datasets library](https://huggingface.co/docs/datasets/index) and the [🤗 Evaluate library](https://huggingface.co/docs/evaluate/index) to download the data and get the metric we will use for evaluation (to compare our model to the benchmark). This can be easily done with the functions `load_dataset` and `evaluate.load()`.  "
   ]
  },
  {
   "cell_type": "code",
   "execution_count": null,
   "metadata": {
    "id": "IreSlFmlIrIm",
    "tags": []
   },
   "outputs": [],
   "source": [
    "from datasets import load_dataset\n",
    "import evaluate"
   ]
  },
  {
   "attachments": {},
   "cell_type": "markdown",
   "metadata": {
    "id": "CKx2zKs5IrIq"
   },
   "source": [
    "Apart from `mnli-mm` being a special task code, we can directly pass our task name to those functions. `load_dataset` will cache the dataset to avoid downloading it again the next time you run this cell."
   ]
  },
  {
   "cell_type": "code",
   "execution_count": null,
   "metadata": {
    "scrolled": true,
    "tags": []
   },
   "outputs": [],
   "source": [
    "actual_task = \"mnli\" if task == \"mnli-mm\" else task\n",
    "dataset = load_dataset(\"glue\", actual_task)\n",
    "metric = evaluate.load('glue', actual_task)"
   ]
  },
  {
   "attachments": {},
   "cell_type": "markdown",
   "metadata": {
    "id": "RzfPtOMoIrIu"
   },
   "source": [
    "The `dataset` object itself is [`DatasetDict`](https://huggingface.co/docs/datasets/package_reference/main_classes.html#datasetdict), which contains one key for the training, validation and test sets (with more keys for the mismatched validation and test set in the special case of `mnli`)."
   ]
  },
  {
   "cell_type": "code",
   "execution_count": null,
   "metadata": {
    "id": "GWiVUF0jIrIv",
    "outputId": "35e3ea43-f397-4a54-c90c-f2cf8d36873e",
    "tags": []
   },
   "outputs": [],
   "source": [
    "dataset"
   ]
  },
  {
   "attachments": {},
   "cell_type": "markdown",
   "metadata": {
    "id": "u3EtYfeHIrIz"
   },
   "source": [
    "To access an actual element, you need to select a split (\"train\" in the example below) and specify an index:"
   ]
  },
  {
   "cell_type": "code",
   "execution_count": null,
   "metadata": {
    "id": "X6HrpprwIrIz",
    "outputId": "d7670bc0-42e4-4c09-8a6a-5c018ded7d95",
    "tags": []
   },
   "outputs": [],
   "source": [
    "dataset[\"train\"][:10]"
   ]
  },
  {
   "attachments": {},
   "cell_type": "markdown",
   "metadata": {
    "id": "WHUmphG3IrI3"
   },
   "source": [
    "To get a sense of what the data looks like, the following function will show some samples picked randomly from the dataset."
   ]
  },
  {
   "cell_type": "code",
   "execution_count": null,
   "metadata": {
    "id": "i3j8APAoIrI3",
    "tags": []
   },
   "outputs": [],
   "source": [
    "import datasets\n",
    "import random\n",
    "import pandas as pd\n",
    "from IPython.display import display, HTML\n",
    "\n",
    "def show_random_elements(dataset, num_examples=10):\n",
    "    assert num_examples <= len(dataset), \"Can't pick more elements than there are in the dataset.\"\n",
    "    picks = []\n",
    "    for _ in range(num_examples):\n",
    "        pick = random.randint(0, len(dataset)-1)\n",
    "        while pick in picks:\n",
    "            pick = random.randint(0, len(dataset)-1)\n",
    "        picks.append(pick)\n",
    "    \n",
    "    df = pd.DataFrame(dataset[picks])\n",
    "    for column, typ in dataset.features.items():\n",
    "        if isinstance(typ, datasets.ClassLabel):\n",
    "            df[column] = df[column].transform(lambda i: typ.names[i])\n",
    "    display(HTML(df.to_html()))"
   ]
  },
  {
   "cell_type": "code",
   "execution_count": null,
   "metadata": {
    "id": "SZy5tRB_IrI7",
    "outputId": "ba8f2124-e485-488f-8c0c-254f34f24f13",
    "tags": []
   },
   "outputs": [],
   "source": [
    "show_random_elements(dataset[\"train\"])"
   ]
  },
  {
   "cell_type": "markdown",
   "metadata": {
    "id": "lnjDIuQ3IrI-"
   },
   "source": [
    "The metric is an instance of [`datasets.Metric`](https://huggingface.co/docs/datasets/package_reference/main_classes.html#datasets.Metric):"
   ]
  },
  {
   "cell_type": "code",
   "execution_count": null,
   "metadata": {
    "id": "5o4rUteaIrI_",
    "outputId": "18038ef5-554c-45c5-e00a-133b02ec10f1",
    "tags": []
   },
   "outputs": [],
   "source": [
    "metric"
   ]
  },
  {
   "attachments": {},
   "cell_type": "markdown",
   "metadata": {
    "id": "jAWdqcUBIrJC"
   },
   "source": [
    "You can call the `compute` method of metric` with your predictions and labels directly and it will return a dictionary with the metric values:"
   ]
  },
  {
   "cell_type": "code",
   "execution_count": null,
   "metadata": {
    "id": "6XN1Rq0aIrJC",
    "outputId": "a4405435-a8a9-41ff-9f79-a13077b587c7",
    "tags": []
   },
   "outputs": [],
   "source": [
    "import numpy as np\n",
    "\n",
    "fake_preds = np.random.randint(0, 2, size=(64,))\n",
    "fake_labels = np.random.randint(0, 2, size=(64,))\n",
    "metric.compute(predictions=fake_preds, references=fake_labels)"
   ]
  },
  {
   "attachments": {},
   "cell_type": "markdown",
   "metadata": {
    "id": "YOCrQwPoIrJG"
   },
   "source": [
    "Note that `load_metric` has loaded the proper metric associated to your task, which is:\n",
    "\n",
    "- for CoLA: [Matthews Correlation Coefficient](https://en.wikipedia.org/wiki/Matthews_correlation_coefficient)\n",
    "- for MNLI (matched or mismatched): Accuracy\n",
    "- for MRPC: Accuracy and [F1 score](https://en.wikipedia.org/wiki/F1_score)\n",
    "- for QNLI: Accuracy\n",
    "- for QQP: Accuracy and [F1 score](https://en.wikipedia.org/wiki/F1_score)\n",
    "- for RTE: Accuracy\n",
    "- for SST-2: Accuracy\n",
    "- for STS-B: [Pearson Correlation Coefficient](https://en.wikipedia.org/wiki/Pearson_correlation_coefficient) and [Spearman's_Rank_Correlation_Coefficient](https://en.wikipedia.org/wiki/Spearman%27s_rank_correlation_coefficient)\n",
    "- for WNLI: Accuracy\n",
    "\n",
    "so the metric object only computes the relevant metrics needed for your task."
   ]
  },
  {
   "cell_type": "markdown",
   "metadata": {
    "id": "n9qywopnIrJH"
   },
   "source": [
    "## Preprocessing the data"
   ]
  },
  {
   "attachments": {},
   "cell_type": "markdown",
   "metadata": {
    "id": "YVx71GdAIrJH"
   },
   "source": [
    "Before we can feed the text samples to our model, we need to preprocess them. This is done by a 🤗 Transformers `Tokenizer` which will tokenize the inputs (including converting the tokens to their corresponding IDs in the pre-trained vocabulary) and put it into a format the model expects, as well as generate the other inputs that the model requires.\n",
    "\n",
    "To do all of this, we instantiate our tokenizer with the `AutoTokenizer.from_pretrained` method, which will ensure:\n",
    "\n",
    "- We get a tokenizer that corresponds to the model architecture we want to use.\n",
    "- We download the vocabulary used when pre-training this specific checkpoint.\n",
    "\n",
    "That vocabulary will be cached, so it's not downloaded again the next time we run the cell."
   ]
  },
  {
   "cell_type": "code",
   "execution_count": null,
   "metadata": {
    "id": "eXNLu_-nIrJI",
    "tags": []
   },
   "outputs": [],
   "source": [
    "from transformers import AutoTokenizer\n",
    "    \n",
    "tokenizer = AutoTokenizer.from_pretrained(model_checkpoint, use_fast=True)"
   ]
  },
  {
   "attachments": {},
   "cell_type": "markdown",
   "metadata": {
    "id": "Vl6IidfdIrJK"
   },
   "source": [
    "We pass `use_fast=True` to the call above to use one of the fast tokenizers (backed by Rust) from the 🤗 Tokenizers library. Fast tokenizers are available for almost all models, but if you get an error with the previous call then simply set `use_fast` to False."
   ]
  },
  {
   "cell_type": "markdown",
   "metadata": {
    "id": "rowT4iCLIrJK"
   },
   "source": [
    "You can directly call this tokenizer on one sentence or a pair of sentences:"
   ]
  },
  {
   "cell_type": "code",
   "execution_count": null,
   "metadata": {
    "id": "a5hBlsrHIrJL",
    "outputId": "acdaa98a-a8cd-4a20-89b8-cc26437bbe90",
    "tags": []
   },
   "outputs": [],
   "source": [
    "tokenizer(\"Hello, this is one sentence!\", \"And this sentence goes with it.\")"
   ]
  },
  {
   "attachments": {},
   "cell_type": "markdown",
   "metadata": {
    "id": "qo_0B1M2IrJM"
   },
   "source": [
    "Depending on the model you selected, you will see different keys in the dictionary returned by the cell above. They don't matter for what we're doing here, but they are required by the model we will instantiate later. You can learn more about keys in this [tutorial on preprocessing](https://huggingface.co/transformers/preprocessing.html).\n",
    "\n",
    "To preprocess our dataset, we will thus need the names of the columns containing the sentence(s). The following dictionary keeps track of the correspondence task to column names:"
   ]
  },
  {
   "cell_type": "code",
   "execution_count": null,
   "metadata": {
    "id": "fyGdtK9oIrJM",
    "tags": []
   },
   "outputs": [],
   "source": [
    "task_to_keys = {\n",
    "    \"cola\": (\"sentence\", None),\n",
    "    \"mnli\": (\"premise\", \"hypothesis\"),\n",
    "    \"mnli-mm\": (\"premise\", \"hypothesis\"),\n",
    "    \"mrpc\": (\"sentence1\", \"sentence2\"),\n",
    "    \"qnli\": (\"question\", \"sentence\"),\n",
    "    \"qqp\": (\"question1\", \"question2\"),\n",
    "    \"rte\": (\"sentence1\", \"sentence2\"),\n",
    "    \"sst2\": (\"sentence\", None),\n",
    "    \"stsb\": (\"sentence1\", \"sentence2\"),\n",
    "    \"wnli\": (\"sentence1\", \"sentence2\"),\n",
    "}"
   ]
  },
  {
   "attachments": {},
   "cell_type": "markdown",
   "metadata": {
    "id": "xbqtC4MrIrJO"
   },
   "source": [
    "We can double check that this dictionary does work on our current dataset:"
   ]
  },
  {
   "cell_type": "code",
   "execution_count": null,
   "metadata": {
    "id": "19GG646uIrJO",
    "outputId": "0cb4a520-817e-4f92-8de8-bb45df367657",
    "tags": []
   },
   "outputs": [],
   "source": [
    "sentence1_key, sentence2_key = task_to_keys[task]\n",
    "\n",
    "if sentence2_key is None:\n",
    "    print(f\"Sentence: {dataset['train'][0][sentence1_key]}\")\n",
    "else:\n",
    "    print(f\"Sentence 1: {dataset['train'][0][sentence1_key]}\")\n",
    "    print(f\"Sentence 2: {dataset['train'][0][sentence2_key]}\")"
   ]
  },
  {
   "attachments": {},
   "cell_type": "markdown",
   "metadata": {
    "id": "2C0hcmp9IrJQ"
   },
   "source": [
    "We can then write the function that will preprocess our samples. We just feed them to the `tokenizer` with the three arguments.`truncation=True` will ensure that an input longer than the maximum length will be truncated to the maximum length. `max_length=max_seq_length` sets the maximum length of a sequence.\n",
    "\n",
    "**Important: since we will use packing later, we don't want to perform any padding in the tokenizer.**"
   ]
  },
  {
   "cell_type": "code",
   "execution_count": null,
   "metadata": {
    "id": "vc0BSBLIIrJQ",
    "tags": []
   },
   "outputs": [],
   "source": [
    "# no padding for packing\n",
    "def preprocess_function(examples):\n",
    "    if sentence2_key is None:\n",
    "        return tokenizer(examples[sentence1_key], truncation=True, max_length=max_seq_length)\n",
    "    \n",
    "    return tokenizer(examples[sentence1_key], examples[sentence2_key], truncation=True, max_length=max_seq_length)"
   ]
  },
  {
   "attachments": {},
   "cell_type": "markdown",
   "metadata": {
    "id": "0lm8ozrJIrJR"
   },
   "source": [
    "This function works with one or several samples. In the case of several samples, the tokenizer will return a list of lists for each key:"
   ]
  },
  {
   "cell_type": "code",
   "execution_count": null,
   "metadata": {
    "id": "-b70jh26IrJS",
    "outputId": "acd3a42d-985b-44ee-9daa-af5d944ce1d9",
    "tags": []
   },
   "outputs": [],
   "source": [
    "preprocess_function(dataset['train'][:5])"
   ]
  },
  {
   "attachments": {},
   "cell_type": "markdown",
   "metadata": {
    "id": "zS-6iXTkIrJT"
   },
   "source": [
    "To apply this function to all the sentences (or pairs of sentences) in our dataset, we use the `map` method of our `dataset` object we created earlier. This will apply the function on all the elements of all the splits in `dataset`, so our training, validation and testing data will be preprocessed with one command."
   ]
  },
  {
   "cell_type": "code",
   "execution_count": null,
   "metadata": {
    "id": "DDtsaJeVIrJT",
    "outputId": "aa4734bf-4ef5-4437-9948-2c16363da719",
    "tags": []
   },
   "outputs": [],
   "source": [
    "encoded_dataset = dataset.map(preprocess_function, batched=True)\n",
    "len(encoded_dataset['train'])"
   ]
  },
  {
   "attachments": {},
   "cell_type": "markdown",
   "metadata": {
    "id": "voWiw8C7IrJV"
   },
   "source": [
    "Even better, the results are automatically cached by the 🤗 Datasets library to avoid spending time on this step the next time you run your notebook. The 🤗 Datasets library is able to detect when the function you pass to `map` has changed (and thus to not use the cached data). For instance, it will detect if you change the task in the first cell and rerun the notebook. 🤗 Datasets warns you when it uses cached files. You can pass `load_from_cache_file=False` in the call to `map` to not use the cached files and force the preprocessing to be applied again.\n",
    "\n",
    "Note that we passed `batched=True` to encode the text samples together into batches. This is to leverage the full benefit of the fast tokenizer we loaded earlier, which will use multi-threading to treat the text samples in a batch concurrently."
   ]
  },
  {
   "cell_type": "markdown",
   "metadata": {},
   "source": [
    "## Packing the dataset"
   ]
  },
  {
   "cell_type": "markdown",
   "metadata": {},
   "source": [
    "To implement packing, we need to pack our dataset first. Each new element will be a \"pack\" containing at most `max_seq_per_pack` sequences."
   ]
  },
  {
   "cell_type": "code",
   "execution_count": null,
   "metadata": {
    "tags": []
   },
   "outputs": [],
   "source": [
    "max_seq_per_pack = 6"
   ]
  },
  {
   "attachments": {},
   "cell_type": "markdown",
   "metadata": {},
   "source": [
    "We also define the number of labels in our dataset. `sst2` is a single_label task and it will therefore contain one true class for each example."
   ]
  },
  {
   "cell_type": "code",
   "execution_count": null,
   "metadata": {
    "tags": []
   },
   "outputs": [],
   "source": [
    "num_labels = 3 if task.startswith(\"mnli\") else 1 if task==\"stsb\" else 2\n",
    "problem_type = 'single_label_classification'"
   ]
  },
  {
   "cell_type": "markdown",
   "metadata": {},
   "source": [
    "### Packing algorithm"
   ]
  },
  {
   "attachments": {},
   "cell_type": "markdown",
   "metadata": {},
   "source": [
<<<<<<< HEAD
    "In order to pack efficiently, we will use a histogram-based algorithm: shortest-pack-first histogram packing (SPFHP) presented in the [blog post](https://www.graphcore.ai/posts/introducing-packed-bert-for-2x-faster-training-in-natural-language-processing) adapted from the [blog code](https://github.com/graphcore/examples/tree/master/tutorials/blogs_code/packedBERT). The full process of packing the dataset consists of four steps:\n",
=======
    "In order to pack efficiently, we will use a histogram-based algorithm. The shortest-pack-first histogram packing (SPFHP) was presented in the Graphcore blog post [introducing Packed BERT for a training speedup in natural language processing](https://www.graphcore.ai/posts/introducing-packed-bert-for-2x-faster-training-in-natural-language-processing). We have adapted the [code](https://github.com/graphcore/tutorials/tree/master/blogs_code/packedBERT) from the blog post for this notebook. The full process of packing the dataset consists of four steps:\n",
>>>>>>> ce71c632
    "\n",
    "1. Create a histogram of the sequence lengths of the dataset.\n",
    "2. Generate the \"strategy\" for the dataset using one of the state-of-the-art packing algorithms. The strategy maps out the order and indices of the sequences that need to be packed together.\n",
    "3. Use this strategy to create the actual dataset, concatenating the tokenized features together for each column in the dataset, including the labels.\n",
    "4. Finally, pass these new columns into a custom PyTorch dataset, ready to be passed to the PopTorch dataloader!\n",
    "\n",
    "These steps have been simplified through the easy-to-use `utils.packing` package available in Graphcore Optimum. You can simply generate the packed dataset after the usual tokenization and preprocessing by passing all necessary packing configuration to the `PackedDatasetCreator` class, and generate the ready-to-use PyTorch dataset with `.create()`.\n",
    "\n",
    "Within the function, there are some column names used by default. The expected default columns for text classification include:\n",
    "* `input_ids`\n",
    "* `attention_mask`\n",
    "* `token_type_ids`\n",
    "* `labels`\n",
    "\n",
    "These should all be generated automatically when tokenizing any classification dataset for BERT. However, the labels key, as it is not encoded, may have a different name. For this dataset, the column key for the labels for this dataset is `label`, since the dataset creator expects `labels`, we can pass this to the argument `custom_label_key`, so the class can find our labels. \n",
    "\n",
    "The `PackedDatasetCreator` requires different instantiations for different datasets, so it must be called separately for each of our dataset splits. We can set either `training`, `validation` or `inference` to `True` as needed."
   ]
  },
  {
   "cell_type": "code",
   "execution_count": null,
   "metadata": {
    "tags": []
   },
   "outputs": [],
   "source": [
    "from utils.packing.dataset_creator import PackedDatasetCreator\n",
    "\n",
    "train_data_packer = PackedDatasetCreator(\n",
    "    tokenized_dataset = encoded_dataset['train'],\n",
    "    max_sequence_length = max_seq_length,\n",
    "    max_sequences_per_pack = max_seq_per_pack,\n",
    "    training = True,\n",
    "    num_labels = num_labels,\n",
    "    problem_type = problem_type,\n",
    "    algorithm = 'SPFHP',\n",
    "    custom_label_key = 'label'\n",
    ")\n",
    "\n",
    "val_data_packer = PackedDatasetCreator(\n",
    "    tokenized_dataset = encoded_dataset['validation'],\n",
    "    max_sequence_length = max_seq_length,\n",
    "    max_sequences_per_pack = max_seq_per_pack,\n",
    "    validation = True,\n",
    "    num_labels = num_labels,\n",
    "    problem_type = problem_type,\n",
    "    algorithm = 'SPFHP',\n",
    "    custom_label_key = 'label'\n",
    ")"
   ]
  },
  {
   "attachments": {},
   "cell_type": "markdown",
   "metadata": {},
   "source": [
    "This will create the strategy and initialise the necessary parameters for packing the dataset. We can see that the ideal speed-up we have achieved is approximately 5.15x the original dataset, which corresponds directly to the average packing factor: the average number of sequences within one pack.\n",
    "\n",
    "The `PackedDatasetCreator` class also has some other features we do not use here for training, such as `pad_to_global_batch_size`, a feature useful for performing batched inference on a large sample set when we do not want to lose any of the samples. When creating data iterators using the `poptorch.Dataloader`, it applies 'vertical' padding to the dataset, adding filler rows to bring the dataset up to a value divisible by the global batch size, and allows for the largest possible batch sizes to be used without any loss of data."
   ]
  },
  {
   "attachments": {},
   "cell_type": "markdown",
   "metadata": {},
   "source": [
    "You can also view the histogram generated in the first step of the packing process, to observe whether the distribution of sequence lengths in the dataset will benefit from packing. As a general rule, as long as the average length of the sequences in the dataset is 50% or less of the maximum sequence length, packing will offer at least a 2x throughput benefit, in other words: `throughput_increase ≈ max_seq_len/mean_seq_len`\n",
    "\n",
    "Many datasets have distributions with much smaller average lengths, and will benefit much more. We can easily observe this distribution by retrieving and plotting the histogram from the data class:"
   ]
  },
  {
   "cell_type": "code",
   "execution_count": null,
   "metadata": {
    "tags": []
   },
   "outputs": [],
   "source": [
    "import matplotlib.pyplot as plt\n",
    "\n",
    "train_histogram = train_data_packer.histogram\n",
    "\n",
    "plt.hist(train_histogram, bins = [k for k in range(0,max_seq_length,10)]) \n",
    "plt.title(\"Sequence length histogram\") \n",
    "plt.xlabel('Sequence lengths')\n",
    "plt.ylabel('Frequency')\n",
    "plt.show()"
   ]
  },
  {
   "attachments": {},
   "cell_type": "markdown",
   "metadata": {},
   "source": [
    "Now we need to create the actual packed dataset (step 3 of the packing process outlined above).\n",
    "\n",
    "In this stage, we take the strategy for mapping the sequences by size into packs that were generated by the packing algorithm, and use this to extract the sequences from the tokenized dataset, inserting them into packs for each column in the dataset. Any remaining space in a pack after the sequences have been concatenated is padded to bring all sequences up to the maximum sequence length.\n",
    "\n",
    "Some key features unique to packed datasets are worth mentioning here:\n",
    "\n",
    "- The specific attention mask (`attention_mask`) that is generated contains a unique index for each sequence of the pack and `0` for the remaining padding tokens. This, essentially, tells the model where to look from the perspective of a single token, ignoring any encoded information (such as a different sequence) that is not relevant to that token.\n",
    "    - Example of 3 sequences: `attention_mask = [1,1,1,1,1,1,2,2,2,2,2,3,3,3,3,3,0,...,0,1,2,3]`\n",
    "\n",
    "\n",
    "- The [CLS] tokens of each sequence must be moved to the end of the pack.\n",
    "    - For instance: `[CLS,a,b,c] + [CLS, d,e,f] + [CLS, g,h,i] -> [a,b,c,d,e,f,g,h,i,...,CLS,CLS,CLS]`\n",
    "    \n",
    "\n",
    "- `position_ids` for a pack contains the concatenated `position_ids` of each sequences \n",
    "    - For instance given 3 sequences: `[0,1,2,3,4] + [0,1,2,3] + [0,1,2] -> [1,2,3,4,1,2,3,1,2,...,0,0,0]` (note: the CLS tokens' position ID '0' are also moved to the end of the pack)\n",
    "    \n",
    "- `labels` and `token_type_ids` are also packed to correspond to the `input_ids` pack.\n",
    "\n",
    "\n",
    "To create a dataloader-ready packed dataset, all you need to do is call the `create()` method:"
   ]
  },
  {
   "cell_type": "code",
   "execution_count": null,
   "metadata": {
    "scrolled": true,
    "tags": []
   },
   "outputs": [],
   "source": [
    "packed_train_dataset = train_data_packer.create()\n",
    "packed_val_dataset = val_data_packer.create()"
   ]
  },
  {
   "cell_type": "markdown",
   "metadata": {},
   "source": [
    "Let's visualize one sample of the new `packed_train_dataset`:"
   ]
  },
  {
   "cell_type": "code",
   "execution_count": null,
   "metadata": {
    "scrolled": true,
    "tags": []
   },
   "outputs": [],
   "source": [
    "packed_train_dataset[133]"
   ]
  },
  {
   "attachments": {},
   "cell_type": "markdown",
   "metadata": {
    "id": "545PP3o8IrJV"
   },
   "source": [
    "## Fine-tuning the model"
   ]
  },
  {
   "attachments": {},
   "cell_type": "markdown",
   "metadata": {
    "id": "FBiW8UpKIrJW"
   },
   "source": [
    "Now that our data is ready, we can download the pre-trained model and fine-tune it."
   ]
  },
  {
   "attachments": {},
   "cell_type": "markdown",
   "metadata": {},
   "source": [
    "### Implement Packed BERT\n",
    "\n",
    "A few model modifications are required to make packing work with BERT.\n",
    "We extend the existing class `BertForSequenceClassification` to `PipelinedPackedBertForSequenceClassification` which incorporates the required changes to the pooler and the model output. The crux of these changes is to modify the generic sequence classification model to handle unpacking multiple sequences in the output stage, treating them as a larger batch size for classification, as well as masking any padding created by packing.\n",
    "\n",
    "First let's load a default BERT configuration using `AutoConfig`. The config includes a new parameter we must set, `max_sequences_per_pack`. This informs the model of the maximum number of sequences it will need to unpack in the model output. It also allows us to clearly define the `num_labels` and `problem_type` for this model.\n",
    "\n",
    "It is essential that the problem type is defines here, as switching between the methods used by different types of classification requires this definition within the custom model."
   ]
  },
  {
   "cell_type": "code",
   "execution_count": null,
   "metadata": {
    "tags": []
   },
   "outputs": [],
   "source": [
    "from transformers import AutoConfig\n",
    "\n",
    "config = AutoConfig.from_pretrained(model_checkpoint)\n",
    "config.max_sequences_per_pack = max_seq_per_pack\n",
    "config.num_labels = num_labels\n",
    "config.problem_type = problem_type"
   ]
  },
  {
   "cell_type": "markdown",
   "metadata": {},
   "source": [
    "Now we can instantiate the model class with the config, loading the weights from the model checkpoint."
   ]
  },
  {
   "cell_type": "code",
   "execution_count": null,
   "metadata": {
    "scrolled": true,
    "tags": []
   },
   "outputs": [],
   "source": [
    "import torch\n",
    "import numpy as np\n",
    "torch.manual_seed(43)\n",
    "np.random.seed(43)\n",
    "\n",
    "from models.modeling_bert_packed import PipelinedPackedBertForSequenceClassification\n",
    "\n",
    "model = PipelinedPackedBertForSequenceClassification.from_pretrained(\n",
    "    model_checkpoint, config=config).train()\n",
    "\n",
    "print(config)"
   ]
  },
  {
   "attachments": {},
   "cell_type": "markdown",
   "metadata": {
    "id": "CczA5lJlIrJX"
   },
   "source": [
    "The warning tells us we are throwing away some weights and randomly initializing others. This is normal in this case, because we are removing the head used to pre-train the model on a masked language modelling objective and replacing it with a new head for which we don't have pre-trained weights, so the library warns us we should fine-tune this model before using it for inference, which is exactly what we are going to do."
   ]
  },
  {
   "attachments": {},
   "cell_type": "markdown",
   "metadata": {},
   "source": [
    "We can first test the model on a CPU and observe that the output logits now have the size [batch_size x max_seq_per_pack, 2] = [12, 2] with this notebook default values."
   ]
  },
  {
   "cell_type": "code",
   "execution_count": null,
   "metadata": {
    "tags": []
   },
   "outputs": [],
   "source": [
    "from transformers.data.data_collator import default_data_collator\n",
    "import torch\n",
    "\n",
    "model.float()\n",
    "loader = torch.utils.data.DataLoader(packed_train_dataset,\n",
    "                             batch_size=micro_batch_size,\n",
    "                             shuffle=True,\n",
    "                             drop_last=True,\n",
    "                             collate_fn=default_data_collator)\n",
    "data = next(iter(loader))\n",
    "outputs = model(**data)\n",
    "print(outputs)"
   ]
  },
  {
   "attachments": {},
   "cell_type": "markdown",
   "metadata": {},
   "source": [
    "Now let's prepare the model for running on IPUs."
   ]
  },
  {
   "attachments": {},
   "cell_type": "markdown",
   "metadata": {},
   "source": [
    "First, we set the model to half-precision:"
   ]
  },
  {
   "cell_type": "code",
   "execution_count": null,
   "metadata": {
    "tags": []
   },
   "outputs": [],
   "source": [
    "model.half()"
   ]
  },
  {
   "attachments": {},
   "cell_type": "markdown",
   "metadata": {},
   "source": [
    "For validation, we need to define a function to compute the metrics from the predictions, which will just use `metric` which we loaded earlier. The only preprocessing we have to do is to take `argmax` of our predicted logits (we just squeeze the last axis in the case of STS-B). To ignore the `-100` labels from incomplete packs, we use a boolean mask."
   ]
  },
  {
   "cell_type": "code",
   "execution_count": null,
   "metadata": {
    "tags": []
   },
   "outputs": [],
   "source": [
    "metric_name = \"pearson\" if task == \"stsb\" else \"matthews_correlation\" if task == \"cola\" else \"accuracy\"\n",
    "model_name = model_checkpoint.split(\"/\")[-1]\n",
    "\n",
    "def compute_metrics(eval_pred):\n",
    "    predictions, labels = eval_pred\n",
    "    \n",
    "#   Remove the padding labels\n",
    "    mask = (labels != -100)\n",
    "    labels = labels[mask]\n",
    "    \n",
    "    if task != \"stsb\":\n",
    "        predictions = np.argmax(predictions, axis=-1)\n",
    "    else:\n",
    "        predictions = predictions[:, 0]\n",
    "    \n",
    "    predictions = predictions[mask]\n",
    "    \n",
    "    return metric.compute(predictions=predictions, references=labels)"
   ]
  },
  {
   "attachments": {},
   "cell_type": "markdown",
   "metadata": {
    "id": "_N8urzhyIrJY"
   },
   "source": [
    "Next, we need to define `IPUConfig`, which is a class that specifies attributes and configuration parameters to compile and put the model on the device. We initialize it with a config name or path, which we set earlier. Then we use it to set the mode attribute `model.ipu_config` "
   ]
  },
  {
   "cell_type": "code",
   "execution_count": null,
   "metadata": {
    "tags": []
   },
   "outputs": [],
   "source": [
    "from optimum.graphcore import IPUConfig, IPUTrainer, IPUTrainingArguments\n",
    "\n",
    "ipu_config = IPUConfig.from_pretrained(\n",
    "    ipu_config_name,\n",
    "    executable_cache_dir = executable_cache_dir,\n",
    "    gradient_accumulation_steps=gradient_accumulation_steps,\n",
    "    replication_factor=1,\n",
    "    device_iterations = device_iterations,\n",
    "    inference_device_iterations= 16,\n",
    "    inference_replication_factor=1\n",
    ")"
   ]
  },
  {
   "attachments": {},
   "cell_type": "markdown",
   "metadata": {},
   "source": [
    "The `IPUTrainingArguments` class defines any custom parameter modification we want to do, such as the initial learning rate for the model. It also allows other options, such as dataloader parameters, micro batch sizes and an automatic push to the Hugging Face Hub (if credentials were set up earlier) to happen at given intervals.\n",
    "\n",
    "These arguments are passed to the `IPUTrainer` class, which wraps the model training and evaluation process into a simple single-line process, doing all of the heavy lifting for us, for example training and evaluation loops, device assignment, optimiser definition and data-loading.\n",
    "\n",
    "Note that only some arbitrary hyperparameter tuning was performed for this task. Other tasks and datasets may require further tuning to get the most optimal results."
   ]
  },
  {
   "cell_type": "code",
   "execution_count": null,
   "metadata": {
    "scrolled": true,
    "tags": []
   },
   "outputs": [],
   "source": [
    "from transformers import default_data_collator\n",
    "\n",
    "args = IPUTrainingArguments(\n",
    "    \"./\"+f\"{model_name}-{task}\",\n",
    "    num_train_epochs=2,\n",
    "    per_device_train_batch_size=micro_batch_size,\n",
    "    per_device_eval_batch_size=2,\n",
    "    learning_rate=9e-5,\n",
    "    warmup_ratio=0.1,\n",
    "    weight_decay=0,\n",
    "    lr_scheduler_type = \"cosine\",\n",
    "    metric_for_best_model=metric_name,\n",
    "    dataloader_drop_last=True,\n",
    "    # dataloader_mode=\"async_rebatched\",\n",
    "    logging_steps=1,\n",
    "    pod_type=pod_type,\n",
    "    gradient_accumulation_steps=gradient_accumulation_steps,\n",
    "    push_to_hub=True\n",
    ")\n",
    "\n",
    "\n",
    "trainer = IPUTrainer(\n",
    "    model,\n",
    "    ipu_config,\n",
    "    args,\n",
    "    train_dataset=packed_train_dataset,\n",
    "    eval_dataset=packed_val_dataset,\n",
    "    data_collator=default_data_collator,\n",
    "    compute_metrics=compute_metrics\n",
    ")"
   ]
  },
  {
   "attachments": {},
   "cell_type": "markdown",
   "metadata": {},
   "source": [
    "Then, to train the model we simply call the `train()` method:"
   ]
  },
  {
   "cell_type": "code",
   "execution_count": null,
   "metadata": {
    "scrolled": true
   },
   "outputs": [],
   "source": [
    "trainer.train()"
   ]
  },
  {
   "attachments": {},
   "cell_type": "markdown",
   "metadata": {},
   "source": [
    "***About the performance:*** `IPUTrainer` doesn't take into account that we have packed data samples when computing the speed metrics. It treats a 'sample' as a single input to the model, which means one **pack**.\n",
    "\n",
    "So the actual throughput estimation can be obtained by multiplying `samples_per_second` by the average packing factor (the average number of samples per pack) of the dataset. These were obtained in the `packing_algorithm` section: `5.15` for `sst2` training set and `5.77` for validation set."
   ]
  },
  {
   "cell_type": "markdown",
   "metadata": {},
   "source": [
    "Next, we can evaluate the model by simply calling the `evaluate()` method:"
   ]
  },
  {
   "cell_type": "code",
   "execution_count": null,
   "metadata": {},
   "outputs": [],
   "source": [
    "trainer.evaluate()"
   ]
  },
  {
   "attachments": {},
   "cell_type": "markdown",
   "metadata": {},
   "source": [
    "We can now push the model to Hugging Face:"
   ]
  },
  {
   "cell_type": "code",
   "execution_count": null,
   "metadata": {
    "scrolled": true
   },
   "outputs": [],
   "source": [
    "trainer.push_to_hub()"
   ]
  },
  {
   "cell_type": "markdown",
   "metadata": {},
   "source": [
    "You can also save the model locally:"
   ]
  },
  {
   "cell_type": "code",
   "execution_count": null,
   "metadata": {},
   "outputs": [],
   "source": [
    "trainer.save_model(\"./\"+f\"{model_name}-{task}\")"
   ]
  },
  {
   "cell_type": "markdown",
   "metadata": {},
   "source": [
    "You have now successfully fine-tuned and evaluated your speed-optimised model for text classification using packing!"
   ]
  },
  {
   "cell_type": "markdown",
   "metadata": {},
   "source": [
    "## Fast batched inference"
   ]
  },
  {
   "attachments": {},
   "cell_type": "markdown",
   "metadata": {},
   "source": [
    "Packing can also be used for inference, particularly for performing inference for workloads. This section demonstrates how to perform faster, batched inference with a large number of samples using a super-easy custom pipeline which batches and packs your input data, performs inference and returns post-processed predictions. \n",
    "\n",
    "We need to import the pipeline and initialise a few essential parameters.\n",
    "\n",
    "`model` is the model checkpoint and we are going to use the locally saved checkpoint generated from training `sst2`. `executable_cache_dir`, `problem_type`, `max_seq_length` must be specified. To return predictions organised by class names, the class names for your output must be passed to `label_categories`. \n",
    "\n",
    "The pipeline will automatically determine your model's IPU config, given that the checkpoint was trained using Optimum Graphcore, which will be the case for the model fine-tuned in this notebook.\n",
    "\n",
    "In this example, we pre-load `IPUConfig` and modify some of the default parameters to get the best performance out of inference and leverage the benefits of IPU parallelism. The micro-batch size can also be specified, for which the default is 1.\n",
    "\n",
    "When training, the packing factor affects the convergence in the same way as a large increase in batch size would do. However, for inference, we are free to use a bigger packing factor to speed it up. Let's try it with `max_seq_per_pack = 12`.\n",
    "\n",
    "**Note:** Packing brings huge benefits for performing inference on large amounts of data. For small scale inference tasks, such as those which more suit sequential inference on a single un-batched input, the generic Optimum Graphcore `TextClassificationPipeline` class may be preferred. This won't affect fine-tuning, and the weights generated from fine-tuning using packing will work just the same!"
   ]
  },
  {
   "attachments": {},
   "cell_type": "markdown",
   "metadata": {},
   "source": [
    "Let's initialise the `PackedBertTextClassificationPipeline` class:"
   ]
  },
  {
   "cell_type": "code",
   "execution_count": null,
   "metadata": {
    "tags": []
   },
   "outputs": [],
   "source": [
    "from pipeline.packed_bert import PackedBertTextClassificationPipeline\n",
    "from optimum.graphcore import IPUConfig\n",
    "\n",
    "model = \"./\"+f\"{model_name}-{task}\"\n",
    "# model = 'your_username/{model_name}-{task}' # to load from Hugging Face Hub\n",
    "\n",
    "inference_boosted_ipu_config = IPUConfig.from_pretrained(model, \n",
    "        inference_device_iterations=32,\n",
    "        inference_replication_factor=4,\n",
    "        ipus_per_replica=1,\n",
    "        layers_per_ipu=[12]\n",
    "    )\n",
    "\n",
    "pipeline = PackedBertTextClassificationPipeline(\n",
    "    model = model,\n",
    "    executable_cache_dir = executable_cache_dir,\n",
    "    problem_type='single_label_classification',\n",
    "    max_seq_per_pack=12,\n",
    "    max_seq_length=max_seq_length,\n",
    "    ipu_config=inference_boosted_ipu_config,\n",
    "    micro_batch_size=8,\n",
    "    label_categories=['positive','negative']\n",
    ")"
   ]
  },
  {
   "attachments": {},
   "cell_type": "markdown",
   "metadata": {},
   "source": [
    "The pipeline expects a **list of strings** directly passed to it. There is no need to tokenize, preprocess, pack or post-process the data to use the inference pipeline.\n",
    "\n",
    "As a test, we can load the entire `sst2` dataset and perform packed inference using `.predict()` on the text column to generate predictions. "
   ]
  },
  {
   "cell_type": "code",
   "execution_count": null,
   "metadata": {},
   "outputs": [],
   "source": [
    "import datasets\n",
    "dataset = datasets.load_dataset('sst2')\n",
    "preds = pipeline.predict(dataset['train']['sentence'])\n",
    "\n",
    "print(preds.keys())\n",
    "print(f\"Number of predictions: {len(preds['predictions'])}\")\n",
    "print(f\"Preprocessing time: {preds['preprocessing_time']}s\")\n",
    "print(f\"Postprocessing time: {preds['postprocessing_time']}s\")\n",
    "print(f\"Throughput: {preds['throughput']}samples/s\")"
   ]
  },
  {
   "attachments": {},
   "cell_type": "markdown",
   "metadata": {},
   "source": [
    "There is minimal overhead from tokenizing and packing the dataset, but the speed benefits are evident. Running the above pipeline, we achieve a throughput of approximately 35 000 samples per second, demonstrating the huge time benefit you can achieve by using packing!"
   ]
  },
  {
   "attachments": {},
   "cell_type": "markdown",
   "metadata": {},
   "source": [
    "## Next steps\n",
    "\n",
    "You may want to try out the following notebooks using BERT with packing for:\n",
    "\n",
    "* [Multi-label text classification](https://github.com/huggingface/optimum-graphcore/blob/main/notebooks/packed_bert/packedBERT_multi_label_text_classification.ipynb)\n",
    "* [Question answering](https://github.com/huggingface/optimum-graphcore/blob/main/notebooks/packed_bert/packedBERT_question_answering.ipynb)\n",
    "\n",
    "Also, check out the full list of [IPU-powered Jupyter Notebooks](https://www.graphcore.ai/ipu-jupyter-notebooks) to get more of a feel for how IPUs perform on other tasks.\n"
   ]
  }
 ],
 "metadata": {
  "colab": {
   "name": "Text Classification on GLUE",
   "provenance": []
  },
  "kernelspec": {
   "display_name": "Python 3 (ipykernel)",
   "language": "python",
   "name": "python3"
  },
  "language_info": {
   "codemirror_mode": {
    "name": "ipython",
    "version": 3
   },
   "file_extension": ".py",
   "mimetype": "text/x-python",
   "name": "python",
   "nbconvert_exporter": "python",
   "pygments_lexer": "ipython3",
   "version": "3.8.10"
  },
  "vscode": {
   "interpreter": {
    "hash": "31f2aee4e71d21fbe5cf8b01ff0e069b9275f58929596ceb00d14d90e3e16cd6"
   }
  }
 },
 "nbformat": 4,
 "nbformat_minor": 4
}<|MERGE_RESOLUTION|>--- conflicted
+++ resolved
@@ -114,13 +114,7 @@
     "id": "4RRkXuteIrIh"
    },
    "source": [
-<<<<<<< HEAD
-    "Let's initialise our training configurations. \n",
-    "\n",
-    "In this notebook, we are using both data parallelism and pipeline parallelism (see this [tutorial](https://github.com/graphcore/examples/tree/master/tutorials/pytorch/efficient_data_loading/walkthrough.ipynb) for more). Therefore the global batch size, which is the actual number of samples used for the weight update, is determined using four factors:\n",
-=======
     "We use both data parallelism and pipeline parallelism (see this [tutorial on efficient data loading](https://github.com/graphcore/tutorials/blob/master/tutorials/pytorch/efficient_data_loading/walkthrough.ipynb) for more information). Therefore the global batch size, which is the actual number of samples used for the weight update, is determined using four factors:\n",
->>>>>>> ce71c632
     "\n",
     "    global batch size = micro_batch_size * gradient accumulation steps * device iterations * replication factor\n",
     "\n",
@@ -756,11 +750,7 @@
    "cell_type": "markdown",
    "metadata": {},
    "source": [
-<<<<<<< HEAD
-    "In order to pack efficiently, we will use a histogram-based algorithm: shortest-pack-first histogram packing (SPFHP) presented in the [blog post](https://www.graphcore.ai/posts/introducing-packed-bert-for-2x-faster-training-in-natural-language-processing) adapted from the [blog code](https://github.com/graphcore/examples/tree/master/tutorials/blogs_code/packedBERT). The full process of packing the dataset consists of four steps:\n",
-=======
     "In order to pack efficiently, we will use a histogram-based algorithm. The shortest-pack-first histogram packing (SPFHP) was presented in the Graphcore blog post [introducing Packed BERT for a training speedup in natural language processing](https://www.graphcore.ai/posts/introducing-packed-bert-for-2x-faster-training-in-natural-language-processing). We have adapted the [code](https://github.com/graphcore/tutorials/tree/master/blogs_code/packedBERT) from the blog post for this notebook. The full process of packing the dataset consists of four steps:\n",
->>>>>>> ce71c632
     "\n",
     "1. Create a histogram of the sequence lengths of the dataset.\n",
     "2. Generate the \"strategy\" for the dataset using one of the state-of-the-art packing algorithms. The strategy maps out the order and indices of the sequences that need to be packed together.\n",
