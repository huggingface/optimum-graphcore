--- conflicted
+++ resolved
@@ -17,15 +17,11 @@
     "id": "kTCFado4IrIc"
    },
    "source": [
-<<<<<<< HEAD
     "In this notebook, we will see how to fine-tune one of the [🤗 Transformers](https://github.com/huggingface/transformers) models for a translation task. We will use the [WMT dataset](http://www.statmt.org/wmt16/), a machine translation dataset composed of a collection of various sources, including news commentaries and parliament proceedings.\n",
     "\n",
     "![Widget inference on a translation task](images/translation.png)\n",
     "\n",
     "We will see how to easily load the dataset for this task using 🤗 Datasets and how to fine-tune a model on it using the `IPUSeq2SeqTrainer` API."
-=======
-    "%pip install \"optimum-graphcore>=0.6.0, <0.7.0\" sacrebleu"
->>>>>>> 869cd069
    ]
   },
   {
@@ -62,7 +58,7 @@
    "metadata": {},
    "outputs": [],
    "source": [
-    "%pip install \"optimum-graphcore>=0.5, <0.6\" sacrebleu"
+    "%pip install \"optimum-graphcore>=0.6.0, <0.7.0\" sacrebleu"
    ]
   },
   {
