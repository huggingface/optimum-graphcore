--- conflicted
+++ resolved
@@ -26,15 +26,12 @@
     PipelinedBertForSequenceClassification,
     PipelinedBertForTokenClassification,
 )
-<<<<<<< HEAD
-from .models.hubert import PipelinedHubertForSequenceClassification
-=======
 from .models.gpt2 import (
     PipelinedGPT2ForSequenceClassification,
     PipelinedGPT2ForTokenClassification,
     PipelinedGPT2LMHeadModel,
 )
->>>>>>> e861355b
+from .models.hubert import PipelinedHubertForSequenceClassification
 from .models.lxmert import PipelinedLxmertForQuestionAnswering
 from .models.roberta import (
     PipelinedRobertaForMaskedLM,
