#  Copyright 2022 The HuggingFace Team. All rights reserved.
#
#  Licensed under the Apache License, Version 2.0 (the "License");
#  you may not use this file except in compliance with the License.
#  You may obtain a copy of the License at
#
#      http://www.apache.org/licenses/LICENSE-2.0
#
#  Unless required by applicable law or agreed to in writing, software
#  distributed under the License is distributed on an "AS IS" BASIS,
#  WITHOUT WARRANTIES OR CONDITIONS OF ANY KIND, either express or implied.
#  See the License for the specific language governing permissions and
#  limitations under the License.

import contextlib
import copy
import json
import os
import warnings
<<<<<<< HEAD
from typing import Any, Dict, Optional, Tuple, Union
=======
from typing import Any, Callable, Dict, Optional, Tuple, Union
>>>>>>> 4d3711ec

import torch
from torch import nn

import poptorch
from optimum.utils import logging
from transformers.generation.stopping_criteria import validate_stopping_criteria
from transformers.generation.utils import (
    BeamSampleDecoderOnlyOutput,
    BeamSampleEncoderDecoderOutput,
    BeamSampleOutput,
    BeamScorer,
    BeamSearchDecoderOnlyOutput,
    BeamSearchEncoderDecoderOutput,
    BeamSearchOutput,
    GenerationMixin,
    GreedySearchDecoderOnlyOutput,
    GreedySearchEncoderDecoderOutput,
    GreedySearchOutput,
    LogitsProcessorList,
    SampleDecoderOnlyOutput,
    SampleEncoderDecoderOutput,
    SampleOutput,
    StoppingCriteriaList,
)
from transformers.modeling_outputs import ModelOutput
from transformers.pytorch_utils import torch_int_div


logger = logging.get_logger(__name__)


FLOAT16_LIMIT = 1e4
MODELS_SUPPORTING_KV_CACHE = set()


def supports_kv_cache(pipelined_cls):
    MODELS_SUPPORTING_KV_CACHE.add(pipelined_cls)
    return pipelined_cls


@contextlib.contextmanager
def graph_profile_dir_append(append: str):
    if poplar_engine_options_original := os.getenv("POPLAR_ENGINE_OPTIONS"):
        poplar_engine_options_modified = json.loads(poplar_engine_options_original)
        if autoreport_directory := poplar_engine_options_modified.get("autoReport.directory"):
            poplar_engine_options_modified["autoReport.directory"] = autoreport_directory + append
            os.environ["POPLAR_ENGINE_OPTIONS"] = json.dumps(poplar_engine_options_modified)
    try:
        yield
    finally:
        if poplar_engine_options_original:
            os.environ["POPLAR_ENGINE_OPTIONS"] = poplar_engine_options_original


<<<<<<< HEAD
class IPUKVCacheMixin:
    @classmethod
    def from_model(cls, attention_layer: torch.nn.Module, batch_size: int, max_length: int, dtype: torch.dtype):
        clone = copy.deepcopy(attention_layer)
        clone.__class__ = cls
        clone._create_kv_cache((batch_size, clone.num_heads, max_length, clone.head_dim), dtype=dtype)
        return clone

    def to_model(self, cls) -> torch.nn.Module:
        self._delete_kv_cache()
        original = copy.deepcopy(self)
        original.__class__ = cls
        return original

    def _create_kv_cache(self, cache_shape: Tuple[int], dtype: torch.dtype):
        self.register_buffer("_k_cache", torch.zeros(cache_shape, dtype=dtype), persistent=False)
        self.register_buffer("_v_cache", torch.zeros(cache_shape, dtype=dtype), persistent=False)
        self.register_buffer("_beam_idx", torch.arange(cache_shape[0], dtype=torch.int32), persistent=False)
        self.register_buffer("_generation_step", torch.tensor([0], dtype=torch.int32), persistent=False)
        self._kv_cache_initialised = True

    def _delete_kv_cache(self):
        del self._k_cache
        del self._v_cache
        del self._beam_idx
        del self._generation_step
        del self._kv_cache_initialised

    def add_to_kv_cache(self, key: torch.Tensor, value: torch.Tensor) -> Tuple[torch.Tensor, torch.Tensor]:
        if not self._kv_cache_initialised:
=======
class IPUAttentionMixin:
    _kv_cache_initialised: bool = False
    _cross_kv_cache_initialised: bool = False

    @property
    def kv_cache_initialised(self) -> bool:
        return self._kv_cache_initialised

    @property
    def cross_kv_cache_initialised(self) -> bool:
        return self._cross_kv_cache_initialised

    def _create_kv_cache(self, cache_shape: Tuple[int], dtype: torch.dtype, uses_beams=False):
        self.register_buffer("_generation_step", torch.tensor([0], dtype=torch.int32), persistent=False)
        self.register_buffer("_k_cache", torch.zeros(cache_shape, dtype=dtype), persistent=False)
        self.register_buffer("_v_cache", torch.zeros(cache_shape, dtype=dtype), persistent=False)
        if uses_beams:
            self.register_buffer("_beam_idx", torch.arange(cache_shape[0], dtype=torch.int32), persistent=False)
        self._kv_cache_initialised = True

    def _delete_kv_cache(self):
        if not self._kv_cache_initialised:
            return

        del self._generation_step
        del self._k_cache
        del self._v_cache
        if hasattr(self, "_beam_idx"):
            del self._beam_idx
        del self._kv_cache_initialised

    def _create_cross_kv_cache(self, cache_shape: Tuple[int], dtype: torch.dtype, uses_beams=False):
        if not hasattr(self, "_generation_step"):
            self.register_buffer("_generation_step", torch.tensor([0], dtype=torch.int32), persistent=False)
        self.register_buffer("_cross_k_cache", torch.zeros(cache_shape, dtype=dtype), persistent=False)
        self.register_buffer("_cross_v_cache", torch.zeros(cache_shape, dtype=dtype), persistent=False)
        if uses_beams and not hasattr(self, "_beam_idx"):
            self.register_buffer("_beam_idx", torch.arange(cache_shape[0], dtype=torch.int32), persistent=False)
        self._cross_kv_cache_initialised = True

    def _delete_cross_kv_cache(self):
        if not self._cross_kv_cache_initialised:
            return

        if hasattr(self, "_generation_step"):
            del self._generation_step
        del self._cross_k_cache
        del self._cross_v_cache
        if hasattr(self, "_beam_idx"):
            del self._beam_idx
        del self._cross_kv_cache_initialised

    @classmethod
    def from_model(
        cls,
        attention_layer: torch.nn.Module,
        use_cache: bool = False,
        batch_size: int = 1,
        max_length: int = 128,
        num_beams: int = 1,
        dtype: torch.dtype = torch.float16,
        use_cross_cache=False,
        encoder_max_length: int = 128,
    ):
        clone = copy.deepcopy(attention_layer)
        clone.__class__ = cls

        if use_cache:
            clone._create_kv_cache(
                (batch_size * num_beams, clone.num_heads, max_length, clone.head_dim),
                dtype=dtype,
                uses_beams=num_beams > 1,
            )
        if use_cross_cache:
            clone._create_cross_kv_cache(
                (batch_size * num_beams, clone.num_heads, encoder_max_length, clone.head_dim),
                dtype=dtype,
                uses_beams=num_beams > 1,
            )

        return clone

    def to_model(self, cls) -> torch.nn.Module:
        self._delete_kv_cache()
        self._delete_cross_kv_cache()

        original = copy.deepcopy(self)
        original.__class__ = cls
        return original

    def add_to_kv_cache(self, key: torch.Tensor, value: torch.Tensor) -> Tuple[torch.Tensor, torch.Tensor]:
        if not self.kv_cache_initialised:
>>>>>>> 4d3711ec
            raise ValueError(
                f"{self.__class__.__name__} assumes that self-attention has KV caching enabled. "
                f"Please instantiate using `{self.__class__.__name__}.from_model()` so the KV "
                "cache can be created."
            )

<<<<<<< HEAD
=======
        if self.training:
            raise RuntimeError("KV caching is currently only supported for inference.")

>>>>>>> 4d3711ec
        expected_key_shape, expected_value_shape = list(self._k_cache.shape), list(self._v_cache.shape)
        expected_key_shape[-2] = 1
        expected_value_shape[-2] = 1
        if list(key.shape) != expected_key_shape:
            raise ValueError(f"Expected key shape {expected_key_shape}, received {list(key.shape)}.")
        if list(value.shape) != expected_value_shape:
            raise ValueError(f"Expected value shape {expected_value_shape}, received {list(value.shape)}.")

        # For now assume that generation will always start from step 0.
        reset_kv_cache = self._generation_step == 0
        self._k_cache *= 1 - reset_kv_cache.to(self._k_cache.dtype)
        self._v_cache *= 1 - reset_kv_cache.to(self._v_cache.dtype)

<<<<<<< HEAD
        # Permute the cache since inputs are permuted on host.
        _k_cache = torch.index_select(self._k_cache, 0, self._beam_idx)
        _v_cache = torch.index_select(self._v_cache, 0, self._beam_idx)
        self._k_cache.copy_(_k_cache)
        self._v_cache.copy_(_v_cache)

        # Dynamic update leads to re-arrangement, so use a brute force matmul approach.
        bsz, heads, src_len, head_dim = self._k_cache.shape
        mm_mask = (torch.arange(src_len) == self._generation_step).view(1, src_len)
        _key = torch.matmul(key.view(bsz * heads, head_dim, 1), mm_mask.to(key.dtype))
        _value = torch.matmul(value.view(bsz * heads, head_dim, 1), mm_mask.to(value.dtype))
        self._k_cache += _key.permute(0, 2, 1).view(self._k_cache.shape)
        self._v_cache += _value.permute(0, 2, 1).view(self._v_cache.shape)
=======
        if hasattr(self, "_beam_idx"):
            # For beam search, permute the cache since inputs are permuted on host.
            _k_cache = torch.index_select(self._k_cache, 0, self._beam_idx)
            _v_cache = torch.index_select(self._v_cache, 0, self._beam_idx)
            self._k_cache.copy_(_k_cache)
            self._v_cache.copy_(_v_cache)

        # Dynamic update leads to uneven tile placement, and scatter leads to large re-arrangements,
        # so use a brute force matmul approach which empirically seems best for now.
        bsz, heads, src_len, head_dim = self._k_cache.shape
        mm_mask = (torch.arange(src_len) == self._generation_step).view(src_len, 1)
        _key = torch.matmul(mm_mask.to(key.dtype), key.view(bsz * heads, 1, head_dim))
        _value = torch.matmul(mm_mask.to(value.dtype), value.view(bsz * heads, 1, head_dim))
        self._k_cache += _key.view(self._k_cache.shape)
        self._v_cache += _value.view(self._v_cache.shape)
>>>>>>> 4d3711ec

        return self._k_cache, self._v_cache

    def update_attention_mask(self, attention_mask: Optional[torch.Tensor] = None):
        bsz, _, src_len, _ = self._k_cache.shape
        mask = torch.full((1, src_len), -FLOAT16_LIMIT)
        mask_cond = torch.arange(src_len).view(1, src_len)
        mask.masked_fill_(mask_cond < self._generation_step + 1, 0)
        mask = mask.to(self._k_cache.dtype)
        mask = mask.expand(bsz, 1, 1, src_len)

        if attention_mask is not None:
            if attention_mask.size() != mask.size():
                raise ValueError(
                    f"Attention mask does not match expected KV cache mask dimensions. "
                    f"Received: {attention_mask.size()}, expected {mask.size()}."
                )
            mask = mask + attention_mask

        return mask

<<<<<<< HEAD
=======
    def add_to_cross_kv_cache(
        self,
        cross_input: torch.Tensor,
        key_fn: Callable[[torch.Tensor], torch.Tensor],
        value_fn: Callable[[torch.Tensor], torch.Tensor],
    ) -> Tuple[torch.Tensor, torch.Tensor]:
        if not self.cross_kv_cache_initialised:
            raise ValueError(
                f"{self.__class__.__name__} assumes that cross-attention has cross KV caching enabled. "
                f"Please instantiate using `{self.__class__.__name__}.from_model()` so the cross KV "
                "cache can be created."
            )

        if self.training:
            raise RuntimeError("Cross KV caching is currently only supported for inference.")

        if not hasattr(poptorch, "cond"):
            raise AttributeError("Cross KV caching requires `poptorch.cond` which appears to be missing.")

        # For now assume that generation will always start from step 0.
        reset_kv_cache = self._generation_step == 0
        self._cross_k_cache *= 1 - reset_kv_cache.to(self._cross_k_cache.dtype)
        self._cross_v_cache *= 1 - reset_kv_cache.to(self._cross_v_cache.dtype)

        if hasattr(self, "_beam_idx"):
            # For beam search, permute the cache since inputs are permuted on host.
            _cross_k_cache = torch.index_select(self._cross_k_cache, 0, self._beam_idx)
            _cross_v_cache = torch.index_select(self._cross_v_cache, 0, self._beam_idx)
            self._cross_k_cache.copy_(_cross_k_cache)
            self._cross_v_cache.copy_(_cross_v_cache)

        def then_k_body(x):
            return key_fn(x)

        def else_k_body(_):
            return self._cross_k_cache

        def then_v_body(x):
            return value_fn(x)

        def else_v_body(_):
            return self._cross_v_cache

        self._cross_k_cache.copy_(
            poptorch.cond(reset_kv_cache, then_k_body, [cross_input], else_k_body, [cross_input])[0]
        )
        self._cross_v_cache.copy_(
            poptorch.cond(reset_kv_cache, then_v_body, [cross_input], else_v_body, [cross_input])[0]
        )

        return self._cross_k_cache, self._cross_v_cache

>>>>>>> 4d3711ec

class _IndexedInputLinear(nn.Module):
    """
    Wrapper layer for `Linear` that performs a `dynamic_slice` on the input
    before executing the linear. The intended use is as an optimized replacement of the
    LM Head in the Decoder for text generation inference when KV caching is disabled.
    The slice is performed on the position `self._generation_step` of the input tensor, where
    `self._generation_step` is a PyTorch buffer.
    """

    def __init__(self, linear_layer):
        super().__init__()
        self.wrapped_linear = linear_layer
        self.register_buffer("_generation_step", torch.tensor([0], dtype=torch.int32), persistent=False)

    def forward(self, x):
        x = poptorch.dynamic_slice(x, 1, self._generation_step, 1, 1)
        return self.wrapped_linear(x)


class DecoderWrapper(nn.Module):
    """
    Fast wrapper for decoder part of text generation models.

    Updates the appropriate buffers for the modules which need to know the current generation step.
    Only returns the logits from the last generated token to reduce IO costs.
    """

    def __init__(self, pipelined_model, use_cache=False):
        super().__init__()
        self.pipelined_model = pipelined_model

<<<<<<< HEAD
        if not use_cache:
            # Replace the LM-head with the faster _IndexedInputLinear layer
            self.pipelined_model.set_output_embeddings(
                _IndexedInputLinear(self.pipelined_model.get_output_embeddings())
            )

=======
>>>>>>> 4d3711ec
        # With KV caching, some modules may need to know the current decoding step and beam indices.
        # Getting this information to them can either be done by copying it into buffers, or
        # by subclassing the entire decoder model just to change the forward signatures and passing these
        # as arguments. For now, go with the former, but it's not set in stone.
        self._modules_with_attributes_in_buffers = {
            attr: [module for module in self.pipelined_model.modules() if hasattr(module, attr)]
            for attr in ["_beam_idx", "_generation_step"]
        }

    def forward(self, t, beam_idx=None, **model_inputs):
        """
        Args:
            t : (`torch.Tensor(int)`) Tensor with single int representing the current length of the sequence being generated
            beam_idx: (`torch.LongTensor` of shape `(batch_size * num_beams,)`):
                Beam indices indicating to which beam the tokens were added, required for reordering the on-device KV cache.
            model_inputs : Regular model_inputs passed to the wrapped model.
        Returns:
            The output logits at position `t` only
        """
        for module in self._modules_with_attributes_in_buffers["_generation_step"]:
            module._generation_step.copy_(t)
        for module in self._modules_with_attributes_in_buffers["_beam_idx"]:
            if beam_idx is None:
                raise ValueError(
                    "A module registered a `beam_idx` buffer, but the pipelined model is not called with such. "
                    "`beam_idx` can be provided to the model via `prepare_inputs_for_generation`."
                )
            module._beam_idx.copy_(beam_idx)

        # Run the decoder
        outputs = self.pipelined_model(**model_inputs)
        return type(outputs)(
            loss=None,
            logits=outputs.logits,
        )


class IPUGenerationMixin(GenerationMixin):
    def _pad_tensors_to_max_len(self, tensor: torch.Tensor, max_length: int, pad_token_id: int) -> torch.Tensor:
        return nn.functional.pad(tensor, (0, max_length - tensor.shape[1]), "constant", pad_token_id)

    def _call_generate(self, *args, generation_step: int, **kwargs):
        t = self._get_generation_step_tensor(generation_step)
        if not hasattr(self, "poptorch_decoder"):
            wrapper = DecoderWrapper(self.eval(), kwargs.get("use_cache", False))
            decoder_ipu_config = getattr(self, "decoder_ipu_config", self.ipu_config)
            if os.getenv("DEBUG_RUN_DECODER_ON_CPU", False):
                self.poptorch_decoder = wrapper
            else:
                self.poptorch_decoder = poptorch.inferenceModel(
                    wrapper, decoder_ipu_config.to_options(for_inference=True)
                )

        # This will trigger a compile first time it's ran
        with graph_profile_dir_append("/decoder"):
            return self.poptorch_decoder(*args, t=t, **kwargs)

    def _prepare_encoder_decoder_kwargs_for_generation(
        self, inputs_tensor: torch.Tensor, model_kwargs, model_input_name: Optional[str] = None
    ) -> Dict[str, Any]:
        # 1. get encoder
        encoder = self.get_encoder()

        # 2. prepare encoder args and encoder kwargs from model kwargs
        irrelevant_prefix = ["decoder_", "cross_attn", "use_cache"]
        encoder_kwargs = {
            argument: value
            for argument, value in model_kwargs.items()
            if not any(argument.startswith(p) for p in irrelevant_prefix)
        }

        # 3. make sure that encoder returns `ModelOutput`
        model_input_name = model_input_name if model_input_name is not None else self.main_input_name
        encoder_kwargs["return_dict"] = True
        encoder_kwargs[model_input_name] = inputs_tensor

        if not hasattr(self, "poptorch_encoder"):
            # Use split encoder ipu_config for encoder/decoder models
            if os.getenv("DEBUG_RUN_ENCODER_ON_CPU", False):
                self.poptorch_encoder = encoder.eval()
            else:
                self.poptorch_encoder = poptorch.inferenceModel(
                    encoder.eval(), self.encoder_ipu_config.to_options(for_inference=True)
                )
        with graph_profile_dir_append("/encoder"):
            model_kwargs["encoder_outputs"]: ModelOutput = self.poptorch_encoder(**encoder_kwargs)

        return model_kwargs

    def detachFromDevice(self):
        if hasattr(self, "poptorch_encoder"):
            self.poptorch_encoder.detachFromDevice()
        if hasattr(self, "poptorch_decoder"):
            self.poptorch_decoder.detachFromDevice()

    def _get_generation_step_tensor(self, generation_step):
        # Returns a 1 dimensional tensor of the form [device_iterations * replication factor]
        # with all elements equal to generation_step.
        # This ensures the dimensions are as expected by any parallelism options.
        return (
            torch.ones(self.ipu_config.inference_device_iterations * self.ipu_config.inference_replication_factor)
            * generation_step
        )

    def change_lm_head_to_indexed_input_linear(self, restore: bool):
        """Changes the LM head with the faster _IndexedInputLinear layer.

        Args:
            restore: whether to restore the LM head to the original version or not.
        """
        if restore:
            lm_head = self.get_output_embeddings()
            if lm_head.__class__ == _IndexedInputLinear:
                self.set_output_embeddings(lm_head.wrapped_linear)
        else:
            self.set_output_embeddings(_IndexedInputLinear(self.get_output_embeddings()))

    # Modified from https://github.com/huggingface/transformers/blob/v4.20.1/src/transformers/generation_utils.py#L1532
    def greedy_search(
        self,
        input_ids: torch.LongTensor,
        logits_processor: Optional[LogitsProcessorList] = None,
        stopping_criteria: Optional[StoppingCriteriaList] = None,
        max_length: Optional[int] = None,
        pad_token_id: Optional[int] = None,
        eos_token_id: Optional[int] = None,
        output_attentions: Optional[bool] = None,
        output_hidden_states: Optional[bool] = None,
        output_scores: Optional[bool] = None,
        return_dict_in_generate: Optional[bool] = None,
        **model_kwargs,
    ) -> Union[GreedySearchOutput, torch.LongTensor]:
        r"""
        Generates sequences of token ids for models with a language modeling head using **greedy decoding** and can be
        used for text-decoder, text-to-text, speech-to-text, and vision-to-text models.

        Parameters:

            input_ids (`torch.LongTensor` of shape `(batch_size, sequence_length)`):
                The sequence used as a prompt for the generation.
            logits_processor (`LogitsProcessorList`, *optional*):
                An instance of [`LogitsProcessorList`]. List of instances of class derived from [`LogitsProcessor`]
                used to modify the prediction scores of the language modeling head applied at each generation step.
            stopping_criteria (`StoppingCriteriaList`, *optional*):
                An instance of [`StoppingCriteriaList`]. List of instances of class derived from [`StoppingCriteria`]
                used to tell if the generation loop should stop.

            max_length (`int`, *optional*, defaults to 20):
                **DEPRECATED**. Use `logits_processor` or `stopping_criteria` directly to cap the number of generated
                tokens. The maximum length of the sequence to be generated.
            pad_token_id (`int`, *optional*):
                The id of the *padding* token.
            eos_token_id (`int`, *optional*):
                The id of the *end-of-sequence* token.
            output_attentions (`bool`, *optional*, defaults to `False`):
                Whether or not to return the attentions tensors of all attention layers. See `attentions` under
                returned tensors for more details.
            output_hidden_states (`bool`, *optional*, defaults to `False`):
                Whether or not to return the hidden states of all layers. See `hidden_states` under returned tensors
                for more details.
            output_scores (`bool`, *optional*, defaults to `False`):
                Whether or not to return the prediction scores. See `scores` under returned tensors for more details.
            return_dict_in_generate (`bool`, *optional*, defaults to `False`):
                Whether or not to return a [`~utils.ModelOutput`] instead of a plain tuple.
            model_kwargs:
                Additional model specific keyword arguments will be forwarded to the `forward` function of the model.
                If model is an encoder-decoder model the kwargs should include `encoder_outputs`.

        Return:
            [`~generation_utils.GreedySearchDecoderOnlyOutput`], [`~generation_utils.GreedySearchEncoderDecoderOutput`]
            or `torch.LongTensor`: A `torch.LongTensor` containing the generated tokens (default behaviour) or a
            [`~generation_utils.GreedySearchDecoderOnlyOutput`] if `model.config.is_encoder_decoder=False` and
            `return_dict_in_generate=True` or a [`~generation_utils.GreedySearchEncoderDecoderOutput`] if
            `model.config.is_encoder_decoder=True`.

        Examples:

        ```python
        >>> from transformers import (
        ...     AutoTokenizer,
        ...     AutoModelForCausalLM,
        ...     LogitsProcessorList,
        ...     MinLengthLogitsProcessor,
        ...     StoppingCriteriaList,
        ...     MaxLengthCriteria,
        ... )

        >>> tokenizer = AutoTokenizer.from_pretrained("gpt2")
        >>> model = AutoModelForCausalLM.from_pretrained("gpt2")

        >>> # set pad_token_id to eos_token_id because GPT2 does not have a EOS token
        >>> model.config.pad_token_id = model.config.eos_token_id

        >>> input_prompt = "It might be possible to"
        >>> input_ids = tokenizer(input_prompt, return_tensors="pt").input_ids

        >>> # instantiate logits processors
        >>> logits_processor = LogitsProcessorList(
        ...     [
        ...         MinLengthLogitsProcessor(10, eos_token_id=model.config.eos_token_id),
        ...     ]
        ... )
        >>> stopping_criteria = StoppingCriteriaList([MaxLengthCriteria(max_length=20)])

        >>> outputs = model.greedy_search(
        ...     input_ids, logits_processor=logits_processor, stopping_criteria=stopping_criteria
        ... )

        >>> tokenizer.batch_decode(outputs, skip_special_tokens=True)
        ["It might be possible to get a better understanding of the nature of the problem, but it's not"]
        ```"""
        # init values
        logits_processor = logits_processor if logits_processor is not None else LogitsProcessorList()
        stopping_criteria = stopping_criteria if stopping_criteria is not None else StoppingCriteriaList()
        if max_length is not None:
            warnings.warn(
                "`max_length` is deprecated in this function, use"
                " `stopping_criteria=StoppingCriteriaList([MaxLengthCriteria(max_length=max_length)])` instead.",
                UserWarning,
            )
            stopping_criteria = validate_stopping_criteria(stopping_criteria, max_length)
        else:
            max_length = stopping_criteria.max_length
        pad_token_id = pad_token_id if pad_token_id is not None else self.config.pad_token_id
        eos_token_id = eos_token_id if eos_token_id is not None else self.config.eos_token_id
        output_scores = output_scores if output_scores is not None else self.config.output_scores
        output_attentions = output_attentions if output_attentions is not None else self.config.output_attentions
        output_hidden_states = (
            output_hidden_states if output_hidden_states is not None else self.config.output_hidden_states
        )
        return_dict_in_generate = (
            return_dict_in_generate if return_dict_in_generate is not None else self.config.return_dict_in_generate
        )

        # init attention / hidden states / scores tuples
        scores = () if (return_dict_in_generate and output_scores) else None
        decoder_attentions = () if (return_dict_in_generate and output_attentions) else None
        cross_attentions = () if (return_dict_in_generate and output_attentions) else None
        decoder_hidden_states = () if (return_dict_in_generate and output_hidden_states) else None

        # if model is an encoder-decoder, retrieve encoder attention weights and hidden states
        if return_dict_in_generate and self.config.is_encoder_decoder:
            encoder_attentions = model_kwargs["encoder_outputs"].get("attentions") if output_attentions else None
            encoder_hidden_states = (
                model_kwargs["encoder_outputs"].get("hidden_states") if output_hidden_states else None
            )

        use_cache = model_kwargs.get("use_cache", False)
        if use_cache and self.__class__ not in MODELS_SUPPORTING_KV_CACHE:
            raise ValueError(
                f"{self.__class__} does not support KV caching. Pipelined models can be "
                "decorated using `supports_kv_cache` once they support static KV caching."
            )

        # keep track of which sequences are already finished
        unfinished_sequences = input_ids.new(input_ids.shape[0]).fill_(1)
        cur_len = input_ids.shape[-1]

        while True:
            # Change: remove synced_gpu code
            # Change: add input max_length padding
            if not use_cache:
                input_ids = self._pad_tensors_to_max_len(input_ids, stopping_criteria.max_length, pad_token_id)

                # Change: For a seq2seq model such as BART, the "attention_mask" is the encoder/cross attention mask and it does not require padding.
                if not self.config.is_encoder_decoder:
                    model_kwargs["attention_mask"] = self._pad_tensors_to_max_len(
                        model_kwargs["attention_mask"], stopping_criteria.max_length, 0
                    )

            # prepare model inputs
            model_inputs = self.prepare_inputs_for_generation(input_ids, **model_kwargs)

            # forward pass to get next token
            outputs = self._call_generate(
                generation_step=cur_len - 1,
                **model_inputs,
                return_dict=True,
                output_attentions=output_attentions,
                output_hidden_states=output_hidden_states,
            )

            # Change: Remove padding and restore to actual length
            if not use_cache:
                input_ids = input_ids[:, :cur_len]
                if not self.config.is_encoder_decoder:
                    model_kwargs["attention_mask"] = model_kwargs["attention_mask"][:, :cur_len]

            # Change: remove synced_gpu code

            next_token_logits = outputs.logits[:, -1, :]

            # pre-process distribution
            next_tokens_scores = logits_processor(input_ids, next_token_logits)

            # Store scores, attentions and hidden_states when required
            if return_dict_in_generate:
                if output_scores:
                    scores += (next_tokens_scores,)
                if output_attentions:
                    decoder_attentions += (
                        (outputs.decoder_attentions,) if self.config.is_encoder_decoder else (outputs.attentions,)
                    )
                    if self.config.is_encoder_decoder:
                        cross_attentions += (outputs.cross_attentions,)

                if output_hidden_states:
                    decoder_hidden_states += (
                        (outputs.decoder_hidden_states,)
                        if self.config.is_encoder_decoder
                        else (outputs.hidden_states,)
                    )

            # argmax
            next_tokens = torch.argmax(next_tokens_scores, dim=-1)

            # finished sentences should have their next token be a padding token
            if eos_token_id is not None:
                if pad_token_id is None:
                    raise ValueError("If `eos_token_id` is defined, make sure that `pad_token_id` is defined.")
                next_tokens = next_tokens * unfinished_sequences + pad_token_id * (1 - unfinished_sequences)

            # update generated ids, model inputs, and length for next step
            input_ids = torch.cat([input_ids, next_tokens[:, None]], dim=-1)
            model_kwargs = self._update_model_kwargs_for_generation(
                outputs, model_kwargs, is_encoder_decoder=self.config.is_encoder_decoder
            )
            cur_len = cur_len + 1

            # if eos_token was found in one sentence, set sentence to finished
            if eos_token_id is not None:
                unfinished_sequences = unfinished_sequences.mul((next_tokens != eos_token_id).long())

            # stop when each sentence is finished, or if we exceed the maximum length
            if unfinished_sequences.max() == 0 or stopping_criteria(input_ids, scores):
                # Change: remove synced_gpu code
                break
        # End of while True

        if return_dict_in_generate:
            if self.config.is_encoder_decoder:
                return GreedySearchEncoderDecoderOutput(
                    sequences=input_ids,
                    scores=scores,
                    encoder_attentions=encoder_attentions,
                    encoder_hidden_states=encoder_hidden_states,
                    decoder_attentions=decoder_attentions,
                    cross_attentions=cross_attentions,
                    decoder_hidden_states=decoder_hidden_states,
                )
            else:
                return GreedySearchDecoderOnlyOutput(
                    sequences=input_ids,
                    scores=scores,
                    attentions=decoder_attentions,
                    hidden_states=decoder_hidden_states,
                )
        else:
            return input_ids

    def beam_search(
        self,
        input_ids: torch.LongTensor,
        beam_scorer: BeamScorer,
        logits_processor: Optional[LogitsProcessorList] = None,
        stopping_criteria: Optional[StoppingCriteriaList] = None,
        max_length: Optional[int] = None,
        pad_token_id: Optional[int] = None,
        eos_token_id: Optional[int] = None,
        output_attentions: Optional[bool] = None,
        output_hidden_states: Optional[bool] = None,
        output_scores: Optional[bool] = None,
        return_dict_in_generate: Optional[bool] = None,
        **model_kwargs,
    ) -> Union[BeamSearchOutput, torch.LongTensor]:
        r"""
        Generates sequences of token ids for models with a language modeling head using **beam search decoding** and
        can be used for text-decoder, text-to-text, speech-to-text, and vision-to-text models.

        Parameters:

            input_ids (`torch.LongTensor` of shape `(batch_size, sequence_length)`):
                The sequence used as a prompt for the generation.
            beam_scorer (`BeamScorer`):
                An derived instance of [`BeamScorer`] that defines how beam hypotheses are constructed, stored and
                sorted during generation. For more information, the documentation of [`BeamScorer`] should be read.
            logits_processor (`LogitsProcessorList`, *optional*):
                An instance of [`LogitsProcessorList`]. List of instances of class derived from [`LogitsProcessor`]
                used to modify the prediction scores of the language modeling head applied at each generation step.
            stopping_criteria (`StoppingCriteriaList`, *optional*):
                An instance of [`StoppingCriteriaList`]. List of instances of class derived from [`StoppingCriteria`]
                used to tell if the generation loop should stop.
            max_length (`int`, *optional*, defaults to 20):
                **DEPRECATED**. Use `logits_processor` or `stopping_criteria` directly to cap the number of generated
                tokens. The maximum length of the sequence to be generated.
            pad_token_id (`int`, *optional*):
                The id of the *padding* token.
            eos_token_id (`int`, *optional*):
                The id of the *end-of-sequence* token.
            output_attentions (`bool`, *optional*, defaults to `False`):
                Whether or not to return the attentions tensors of all attention layers. See `attentions` under
                returned tensors for more details.
            output_hidden_states (`bool`, *optional*, defaults to `False`):
                Whether or not to return the hidden states of all layers. See `hidden_states` under returned tensors
                for more details.
            output_scores (`bool`, *optional*, defaults to `False`):
                Whether or not to return the prediction scores. See `scores` under returned tensors for more details.
            return_dict_in_generate (`bool`, *optional*, defaults to `False`):
                Whether or not to return a [`~utils.ModelOutput`] instead of a plain tuple.
            model_kwargs:
                Additional model specific kwargs will be forwarded to the `forward` function of the model. If model is
                an encoder-decoder model the kwargs should include `encoder_outputs`.

        Return:
            [`generation_utilsBeamSearchDecoderOnlyOutput`], [`~generation_utils.BeamSearchEncoderDecoderOutput`] or
            `torch.LongTensor`: A `torch.LongTensor` containing the generated tokens (default behaviour) or a
            [`~generation_utils.BeamSearchDecoderOnlyOutput`] if `model.config.is_encoder_decoder=False` and
            `return_dict_in_generate=True` or a [`~generation_utils.BeamSearchEncoderDecoderOutput`] if
            `model.config.is_encoder_decoder=True`.


        Examples:

        ```python
        >>> from transformers import (
        ...     AutoTokenizer,
        ...     AutoModelForSeq2SeqLM,
        ...     LogitsProcessorList,
        ...     MinLengthLogitsProcessor,
        ...     BeamSearchScorer,
        ... )
        >>> import torch

        >>> tokenizer = AutoTokenizer.from_pretrained("t5-base")
        >>> model = AutoModelForSeq2SeqLM.from_pretrained("t5-base")

        >>> encoder_input_str = "translate English to German: How old are you?"
        >>> encoder_input_ids = tokenizer(encoder_input_str, return_tensors="pt").input_ids


        >>> # lets run beam search using 3 beams
        >>> num_beams = 3
        >>> # define decoder start token ids
        >>> input_ids = torch.ones((num_beams, 1), device=model.device, dtype=torch.long)
        >>> input_ids = input_ids * model.config.decoder_start_token_id

        >>> # add encoder_outputs to model keyword arguments
        >>> model_kwargs = {
        ...     "encoder_outputs": model.get_encoder()(
        ...         encoder_input_ids.repeat_interleave(num_beams, dim=0), return_dict=True
        ...     )
        ... }

        >>> # instantiate beam scorer
        >>> beam_scorer = BeamSearchScorer(
        ...     batch_size=1,
        ...     num_beams=num_beams,
        ...     device=model.device,
        ... )

        >>> # instantiate logits processors
        >>> logits_processor = LogitsProcessorList(
        ...     [
        ...         MinLengthLogitsProcessor(5, eos_token_id=model.config.eos_token_id),
        ...     ]
        ... )

        >>> outputs = model.beam_search(input_ids, beam_scorer, logits_processor=logits_processor, **model_kwargs)

        >>> tokenizer.batch_decode(outputs, skip_special_tokens=True)
        ['Wie alt bist du?']
        ```"""
        # init values
        logits_processor = logits_processor if logits_processor is not None else LogitsProcessorList()
        stopping_criteria = stopping_criteria if stopping_criteria is not None else StoppingCriteriaList()
        if max_length is not None:
            warnings.warn(
                "`max_length` is deprecated in this function, use"
                " `stopping_criteria=StoppingCriteriaList(MaxLengthCriteria(max_length=max_length))` instead.",
                UserWarning,
            )
            stopping_criteria = validate_stopping_criteria(stopping_criteria, max_length)
        if len(stopping_criteria) == 0:
            warnings.warn("You don't have defined any stopping_criteria, this will likely loop forever", UserWarning)
        pad_token_id = pad_token_id if pad_token_id is not None else self.config.pad_token_id
        eos_token_id = eos_token_id if eos_token_id is not None else self.config.eos_token_id
        output_scores = output_scores if output_scores is not None else self.config.output_scores
        output_attentions = output_attentions if output_attentions is not None else self.config.output_attentions
        output_hidden_states = (
            output_hidden_states if output_hidden_states is not None else self.config.output_hidden_states
        )
        return_dict_in_generate = (
            return_dict_in_generate if return_dict_in_generate is not None else self.config.return_dict_in_generate
        )

        batch_size = len(beam_scorer._beam_hyps)
        num_beams = beam_scorer.num_beams

        batch_beam_size, cur_len = input_ids.shape

        if num_beams * batch_size != batch_beam_size:
            raise ValueError(
                f"Batch dimension of `input_ids` should be {num_beams * batch_size}, but is {batch_beam_size}."
            )

        # init attention / hidden states / scores tuples
        scores = () if (return_dict_in_generate and output_scores) else None
        beam_indices = (
            tuple(() for _ in range(batch_beam_size)) if (return_dict_in_generate and output_scores) else None
        )
        decoder_attentions = () if (return_dict_in_generate and output_attentions) else None
        cross_attentions = () if (return_dict_in_generate and output_attentions) else None
        decoder_hidden_states = () if (return_dict_in_generate and output_hidden_states) else None

        # if model is an encoder-decoder, retrieve encoder attention weights and hidden states
        if return_dict_in_generate and self.config.is_encoder_decoder:
            encoder_attentions = model_kwargs["encoder_outputs"].get("attentions") if output_attentions else None
            encoder_hidden_states = (
                model_kwargs["encoder_outputs"].get("hidden_states") if output_hidden_states else None
            )

        use_cache = model_kwargs.get("use_cache", False)
        if use_cache and self.__class__ not in MODELS_SUPPORTING_KV_CACHE:
            raise ValueError(
                f"{self.__class__} does not support KV caching. Pipelined models can be "
                "decorated using `supports_kv_cache` once they support static KV caching."
            )

        beam_scores = torch.zeros((batch_size, num_beams), dtype=torch.float, device=input_ids.device)
        beam_scores[:, 1:] = -1e9
        beam_scores = beam_scores.view((batch_size * num_beams,))

        while True:
            # Change: remove synced_gpu code
            # Change: add input max_length padding
            if not use_cache:
                input_ids = self._pad_tensors_to_max_len(input_ids, stopping_criteria.max_length, pad_token_id)

                # Change: For a seq2seq model such as BART, the "attention_mask" is the encoder/cross attention mask and it does not require padding.
                if not self.config.is_encoder_decoder:
                    model_kwargs["attention_mask"] = self._pad_tensors_to_max_len(
                        model_kwargs["attention_mask"], stopping_criteria.max_length, 0
                    )

            model_inputs = self.prepare_inputs_for_generation(input_ids, **model_kwargs)

            outputs = self._call_generate(
                generation_step=cur_len - 1,
                **model_inputs,
                return_dict=True,
                output_attentions=output_attentions,
                output_hidden_states=output_hidden_states,
            )
            # Change: Remove padding and restore to actual length
            if not use_cache:
                input_ids = input_ids[:, :cur_len]
                if not self.config.is_encoder_decoder:
                    model_kwargs["attention_mask"] = model_kwargs["attention_mask"][:, :cur_len]

            # Change: remove synced_gpu code

            # Change: cast to float on cpu
            next_token_logits = outputs.logits[:, -1, :].float()
            # hack: adjust tokens for Marian. For Marian we have to make sure that the `pad_token_id`
            # cannot be generated both before and after the `nn.functional.log_softmax` operation.
            next_token_logits = self.adjust_logits_during_generation(next_token_logits, cur_len=cur_len)
            next_token_scores = nn.functional.log_softmax(
                next_token_logits, dim=-1
            )  # (batch_size * num_beams, vocab_size)

            next_token_scores_processed = logits_processor(input_ids, next_token_scores)
            next_token_scores = next_token_scores_processed + beam_scores[:, None].expand_as(next_token_scores)

            # Store scores, attentions and hidden_states when required
            if return_dict_in_generate:
                if output_scores:
                    scores += (next_token_scores_processed,)
                if output_attentions:
                    decoder_attentions += (
                        (outputs.decoder_attentions,) if self.config.is_encoder_decoder else (outputs.attentions,)
                    )
                    if self.config.is_encoder_decoder:
                        cross_attentions += (outputs.cross_attentions,)

                if output_hidden_states:
                    decoder_hidden_states += (
                        (outputs.decoder_hidden_states,)
                        if self.config.is_encoder_decoder
                        else (outputs.hidden_states,)
                    )

            # reshape for beam search
            vocab_size = next_token_scores.shape[-1]
            next_token_scores = next_token_scores.view(batch_size, num_beams * vocab_size)

            next_token_scores, next_tokens = torch.topk(
                next_token_scores, 2 * num_beams, dim=1, largest=True, sorted=True
            )

            next_indices = torch_int_div(next_tokens, vocab_size)
            next_tokens = next_tokens % vocab_size

            # stateless
            beam_outputs = beam_scorer.process(
                input_ids,
                next_token_scores,
                next_tokens,
                next_indices,
                pad_token_id=pad_token_id,
                eos_token_id=eos_token_id,
                beam_indices=beam_indices,
            )

            beam_scores = beam_outputs["next_beam_scores"]
            beam_next_tokens = beam_outputs["next_beam_tokens"]
            beam_idx = beam_outputs["next_beam_indices"]

            input_ids = torch.cat([input_ids[beam_idx, :], beam_next_tokens.unsqueeze(-1)], dim=-1)

            model_kwargs = self._update_model_kwargs_for_generation(
                outputs, model_kwargs, is_encoder_decoder=self.config.is_encoder_decoder
            )
            if model_kwargs["past"] is not None:
                model_kwargs["past"] = self._reorder_cache(model_kwargs["past"], beam_idx)
            # Change: add beam_idx to model_kwargs so KV caching can be made aware of it on device
            model_kwargs["beam_idx"] = beam_idx

            if return_dict_in_generate and output_scores:
                beam_indices = tuple((beam_indices[beam_idx[i]] + (beam_idx[i],) for i in range(len(beam_indices))))

            # increase cur_len
            cur_len = cur_len + 1

            if beam_scorer.is_done or stopping_criteria(input_ids, scores):
                break

        sequence_outputs = beam_scorer.finalize(
            input_ids,
            beam_scores,
            next_tokens,
            next_indices,
            pad_token_id=pad_token_id,
            eos_token_id=eos_token_id,
            max_length=stopping_criteria.max_length,
            beam_indices=beam_indices,
        )

        if return_dict_in_generate:
            if not output_scores:
                sequence_outputs["sequence_scores"] = None

            if self.config.is_encoder_decoder:
                return BeamSearchEncoderDecoderOutput(
                    sequences=sequence_outputs["sequences"],
                    sequences_scores=sequence_outputs["sequence_scores"],
                    scores=scores,
                    beam_indices=sequence_outputs["beam_indices"],
                    encoder_attentions=encoder_attentions,
                    encoder_hidden_states=encoder_hidden_states,
                    decoder_attentions=decoder_attentions,
                    cross_attentions=cross_attentions,
                    decoder_hidden_states=decoder_hidden_states,
                )
            else:
                return BeamSearchDecoderOnlyOutput(
                    sequences=sequence_outputs["sequences"],
                    sequences_scores=sequence_outputs["sequence_scores"],
                    scores=scores,
                    beam_indices=sequence_outputs["beam_indices"],
                    attentions=decoder_attentions,
                    hidden_states=decoder_hidden_states,
                )
        else:
            return sequence_outputs["sequences"]

    def sample(
        self,
        input_ids: torch.LongTensor,
        logits_processor: Optional[LogitsProcessorList] = None,
        stopping_criteria: Optional[StoppingCriteriaList] = None,
        logits_warper: Optional[LogitsProcessorList] = None,
        max_length: Optional[int] = None,
        pad_token_id: Optional[int] = None,
        eos_token_id: Optional[int] = None,
        output_attentions: Optional[bool] = None,
        output_hidden_states: Optional[bool] = None,
        output_scores: Optional[bool] = None,
        return_dict_in_generate: Optional[bool] = None,
        **model_kwargs,
    ) -> Union[SampleOutput, torch.LongTensor]:
        r"""
        Generates sequences of token ids for models with a language modeling head using **multinomial sampling** and
        can be used for text-decoder, text-to-text, speech-to-text, and vision-to-text models.

        Parameters:

            input_ids (`torch.LongTensor` of shape `(batch_size, sequence_length)`):
                The sequence used as a prompt for the generation.
            logits_processor (`LogitsProcessorList`, *optional*):
                An instance of [`LogitsProcessorList`]. List of instances of class derived from [`LogitsProcessor`]
                used to modify the prediction scores of the language modeling head applied at each generation step.
            stopping_criteria (`StoppingCriteriaList`, *optional*):
                An instance of [`StoppingCriteriaList`]. List of instances of class derived from [`StoppingCriteria`]
                used to tell if the generation loop should stop.
            logits_warper (`LogitsProcessorList`, *optional*):
                An instance of [`LogitsProcessorList`]. List of instances of class derived from [`LogitsWarper`] used
                to warp the prediction score distribution of the language modeling head applied before multinomial
                sampling at each generation step.
            max_length (`int`, *optional*, defaults to 20):
                **DEPRECATED**. Use `logits_processor` or `stopping_criteria` directly to cap the number of generated
                tokens. The maximum length of the sequence to be generated.
            pad_token_id (`int`, *optional*):
                The id of the *padding* token.
            eos_token_id (`int`, *optional*):
                The id of the *end-of-sequence* token.
            output_attentions (`bool`, *optional*, defaults to `False`):
                Whether or not to return the attentions tensors of all attention layers. See `attentions` under
                returned tensors for more details.
            output_hidden_states (`bool`, *optional*, defaults to `False`):
                Whether or not to return the hidden states of all layers. See `hidden_states` under returned tensors
                for more details.
            output_scores (`bool`, *optional*, defaults to `False`):
                Whether or not to return the prediction scores. See `scores` under returned tensors for more details.
            return_dict_in_generate (`bool`, *optional*, defaults to `False`):
                Whether or not to return a [`~utils.ModelOutput`] instead of a plain tuple.
            model_kwargs:
                Additional model specific kwargs will be forwarded to the `forward` function of the model. If model is
                an encoder-decoder model the kwargs should include `encoder_outputs`.

        Return:
            [`~generation_utils.SampleDecoderOnlyOutput`], [`~generation_utils.SampleEncoderDecoderOutput`] or
            `torch.LongTensor`: A `torch.LongTensor` containing the generated tokens (default behaviour) or a
            [`~generation_utils.SampleDecoderOnlyOutput`] if `model.config.is_encoder_decoder=False` and
            `return_dict_in_generate=True` or a [`~generation_utils.SampleEncoderDecoderOutput`] if
            `model.config.is_encoder_decoder=True`.

        Examples:

        ```python
        >>> from transformers import (
        ...     AutoTokenizer,
        ...     AutoModelForCausalLM,
        ...     LogitsProcessorList,
        ...     MinLengthLogitsProcessor,
        ...     TopKLogitsWarper,
        ...     TemperatureLogitsWarper,
        ...     StoppingCriteriaList,
        ...     MaxLengthCriteria,
        ... )
        >>> import torch

        >>> tokenizer = AutoTokenizer.from_pretrained("gpt2")
        >>> model = AutoModelForCausalLM.from_pretrained("gpt2")

        >>> # set pad_token_id to eos_token_id because GPT2 does not have a EOS token
        >>> model.config.pad_token_id = model.config.eos_token_id

        >>> input_prompt = "Today is a beautiful day, and"
        >>> input_ids = tokenizer(input_prompt, return_tensors="pt").input_ids

        >>> # instantiate logits processors
        >>> logits_processor = LogitsProcessorList(
        ...     [
        ...         MinLengthLogitsProcessor(15, eos_token_id=model.config.eos_token_id),
        ...     ]
        ... )
        >>> # instantiate logits processors
        >>> logits_warper = LogitsProcessorList(
        ...     [
        ...         TopKLogitsWarper(50),
        ...         TemperatureLogitsWarper(0.7),
        ...     ]
        ... )

        >>> stopping_criteria = StoppingCriteriaList([MaxLengthCriteria(max_length=20)])

        >>> torch.manual_seed(0)  # doctest: +IGNORE_RESULT
        >>> outputs = model.sample(
        ...     input_ids,
        ...     logits_processor=logits_processor,
        ...     logits_warper=logits_warper,
        ...     stopping_criteria=stopping_criteria,
        ... )

        >>> tokenizer.batch_decode(outputs, skip_special_tokens=True)
        ['Today is a beautiful day, and a wonderful day.\n\nI was lucky enough to meet the']
        ```"""

        # init values
        logits_processor = logits_processor if logits_processor is not None else LogitsProcessorList()
        stopping_criteria = stopping_criteria if stopping_criteria is not None else StoppingCriteriaList()
        if max_length is not None:
            warnings.warn(
                "`max_length` is deprecated in this function, use"
                " `stopping_criteria=StoppingCriteriaList(MaxLengthCriteria(max_length=max_length))` instead.",
                UserWarning,
            )
            stopping_criteria = validate_stopping_criteria(stopping_criteria, max_length)
        logits_warper = logits_warper if logits_warper is not None else LogitsProcessorList()
        pad_token_id = pad_token_id if pad_token_id is not None else self.config.pad_token_id
        eos_token_id = eos_token_id if eos_token_id is not None else self.config.eos_token_id
        output_scores = output_scores if output_scores is not None else self.config.output_scores
        output_attentions = output_attentions if output_attentions is not None else self.config.output_attentions
        output_hidden_states = (
            output_hidden_states if output_hidden_states is not None else self.config.output_hidden_states
        )
        return_dict_in_generate = (
            return_dict_in_generate if return_dict_in_generate is not None else self.config.return_dict_in_generate
        )

        # init attention / hidden states / scores tuples
        scores = () if (return_dict_in_generate and output_scores) else None
        decoder_attentions = () if (return_dict_in_generate and output_attentions) else None
        cross_attentions = () if (return_dict_in_generate and output_attentions) else None
        decoder_hidden_states = () if (return_dict_in_generate and output_hidden_states) else None

        # if model is an encoder-decoder, retrieve encoder attention weights and hidden states
        if return_dict_in_generate and self.config.is_encoder_decoder:
            encoder_attentions = model_kwargs["encoder_outputs"].get("attentions") if output_attentions else None
            encoder_hidden_states = (
                model_kwargs["encoder_outputs"].get("hidden_states") if output_hidden_states else None
            )

        use_cache = model_kwargs.get("use_cache", False)
        if use_cache and self.__class__ not in MODELS_SUPPORTING_KV_CACHE:
            raise ValueError(
                f"{self.__class__} does not support KV caching. Pipelined models can be "
                "decorated using `supports_kv_cache` once they support static KV caching."
            )

        # keep track of which sequences are already finished
        unfinished_sequences = input_ids.new(input_ids.shape[0]).fill_(1)
        cur_len = input_ids.shape[-1]

        # auto-regressive generation
        while True:
            # Change: remove synced_gpu code
            # Change: add input max_length padding
            if not use_cache:
                input_ids = self._pad_tensors_to_max_len(input_ids, stopping_criteria.max_length, pad_token_id)

                # Change: For a seq2seq model such as BART, the "attention_mask" is the encoder/cross attention mask and it does not require padding.
                if not self.config.is_encoder_decoder:
                    model_kwargs["attention_mask"] = self._pad_tensors_to_max_len(
                        model_kwargs["attention_mask"], stopping_criteria.max_length, 0
                    )

            # prepare model inputs
            model_inputs = self.prepare_inputs_for_generation(input_ids, **model_kwargs)

            # forward pass to get next token
            outputs = self._call_generate(
                generation_step=cur_len - 1,
                **model_inputs,
                return_dict=True,
                output_attentions=output_attentions,
                output_hidden_states=output_hidden_states,
            )

            # Change: Remove padding and restore to actual length
            if not use_cache:
                input_ids = input_ids[:, :cur_len]
                if not self.config.is_encoder_decoder:
                    model_kwargs["attention_mask"] = model_kwargs["attention_mask"][:, :cur_len]

            # Change: remove synced_gpu code

            # Change: cast to float on cpu
            next_token_logits = outputs.logits[:, -1, :].float()

            # pre-process distribution
            next_token_scores = logits_processor(input_ids, next_token_logits)
            next_token_scores = logits_warper(input_ids, next_token_scores)

            # Store scores, attentions and hidden_states when required
            if return_dict_in_generate:
                if output_scores:
                    scores += (next_token_scores,)
                if output_attentions:
                    decoder_attentions += (
                        (outputs.decoder_attentions,) if self.config.is_encoder_decoder else (outputs.attentions,)
                    )
                    if self.config.is_encoder_decoder:
                        cross_attentions += (outputs.cross_attentions,)

                if output_hidden_states:
                    decoder_hidden_states += (
                        (outputs.decoder_hidden_states,)
                        if self.config.is_encoder_decoder
                        else (outputs.hidden_states,)
                    )

            # sample
            probs = nn.functional.softmax(next_token_scores.float(), dim=-1)
            next_tokens = torch.multinomial(probs, num_samples=1).squeeze(1)

            # finished sentences should have their next token be a padding token
            if eos_token_id is not None:
                if pad_token_id is None:
                    raise ValueError("If `eos_token_id` is defined, make sure that `pad_token_id` is defined.")
                next_tokens = next_tokens * unfinished_sequences + pad_token_id * (1 - unfinished_sequences)

            # update generated ids, model inputs, and length for next step
            input_ids = torch.cat([input_ids, next_tokens[:, None]], dim=-1)
            model_kwargs = self._update_model_kwargs_for_generation(
                outputs, model_kwargs, is_encoder_decoder=self.config.is_encoder_decoder
            )
            cur_len = cur_len + 1

            # if eos_token was found in one sentence, set sentence to finished
            if eos_token_id is not None:
                unfinished_sequences = unfinished_sequences.mul((next_tokens != eos_token_id).long())

            # stop when each sentence is finished, or if we exceed the maximum length
            if unfinished_sequences.max() == 0 or stopping_criteria(input_ids, scores):
                break

        if return_dict_in_generate:
            if self.config.is_encoder_decoder:
                return SampleEncoderDecoderOutput(
                    sequences=input_ids,
                    scores=scores,
                    encoder_attentions=encoder_attentions,
                    encoder_hidden_states=encoder_hidden_states,
                    decoder_attentions=decoder_attentions,
                    cross_attentions=cross_attentions,
                    decoder_hidden_states=decoder_hidden_states,
                )
            else:
                return SampleDecoderOnlyOutput(
                    sequences=input_ids,
                    scores=scores,
                    attentions=decoder_attentions,
                    hidden_states=decoder_hidden_states,
                )
        else:
            return input_ids

    def beam_sample(
        self,
        input_ids: torch.LongTensor,
        beam_scorer: BeamScorer,
        logits_processor: Optional[LogitsProcessorList] = None,
        stopping_criteria: Optional[StoppingCriteriaList] = None,
        logits_warper: Optional[LogitsProcessorList] = None,
        max_length: Optional[int] = None,
        pad_token_id: Optional[int] = None,
        eos_token_id: Optional[int] = None,
        output_attentions: Optional[bool] = None,
        output_hidden_states: Optional[bool] = None,
        output_scores: Optional[bool] = None,
        return_dict_in_generate: Optional[bool] = None,
        **model_kwargs,
    ) -> Union[BeamSampleOutput, torch.LongTensor]:
        r"""
        Generates sequences of token ids for models with a language modeling head using **beam search multinomial
        sampling** and can be used for text-decoder, text-to-text, speech-to-text, and vision-to-text models.

        Parameters:

            input_ids (`torch.LongTensor` of shape `(batch_size, sequence_length)`):
                The sequence used as a prompt for the generation.
            beam_scorer (`BeamScorer`):
                A derived instance of [`BeamScorer`] that defines how beam hypotheses are constructed, stored and
                sorted during generation. For more information, the documentation of [`BeamScorer`] should be read.
            logits_processor (`LogitsProcessorList`, *optional*):
                An instance of [`LogitsProcessorList`]. List of instances of class derived from [`LogitsProcessor`]
                used to modify the prediction scores of the language modeling head applied at each generation step.
            stopping_criteria (`StoppingCriteriaList`, *optional*):
                An instance of [`StoppingCriteriaList`]. List of instances of class derived from [`StoppingCriteria`]
                used to tell if the generation loop should stop.
            logits_warper (`LogitsProcessorList`, *optional*):
                An instance of [`LogitsProcessorList`]. List of instances of class derived from [`LogitsWarper`] used
                to warp the prediction score distribution of the language modeling head applied before multinomial
                sampling at each generation step.
            max_length (`int`, *optional*, defaults to 20):
                **DEPRECATED**. Use `logits_processor` or `stopping_criteria` directly to cap the number of generated
                tokens. The maximum length of the sequence to be generated.
            pad_token_id (`int`, *optional*):
                The id of the *padding* token.
            eos_token_id (`int`, *optional*):
                The id of the *end-of-sequence* token.
            output_attentions (`bool`, *optional*, defaults to `False`):
                Whether or not to return the attentions tensors of all attention layers. See `attentions` under
                returned tensors for more details.
            output_hidden_states (`bool`, *optional*, defaults to `False`):
                Whether or not to return the hidden states of all layers. See `hidden_states` under returned tensors
                for more details.
            output_scores (`bool`, *optional*, defaults to `False`):
                Whether or not to return the prediction scores. See `scores` under returned tensors for more details.
            return_dict_in_generate (`bool`, *optional*, defaults to `False`):
                Whether or not to return a [`~utils.ModelOutput`] instead of a plain tuple.
            model_kwargs:
                Additional model specific kwargs will be forwarded to the `forward` function of the model. If model is
                an encoder-decoder model the kwargs should include `encoder_outputs`.

        Return:
            [`~generation_utils.BeamSampleDecoderOnlyOutput`], [`~generation_utils.BeamSampleEncoderDecoderOutput`] or
            `torch.LongTensor`: A `torch.LongTensor` containing the generated tokens (default behaviour) or a
            [`~generation_utils.BeamSampleDecoderOnlyOutput`] if `model.config.is_encoder_decoder=False` and
            `return_dict_in_generate=True` or a [`~generation_utils.BeamSampleEncoderDecoderOutput`] if
            `model.config.is_encoder_decoder=True`.

        Examples:

        ```python
        >>> from transformers import (
        ...     AutoTokenizer,
        ...     AutoModelForSeq2SeqLM,
        ...     LogitsProcessorList,
        ...     MinLengthLogitsProcessor,
        ...     TopKLogitsWarper,
        ...     TemperatureLogitsWarper,
        ...     BeamSearchScorer,
        ... )
        >>> import torch

        >>> tokenizer = AutoTokenizer.from_pretrained("t5-base")
        >>> model = AutoModelForSeq2SeqLM.from_pretrained("t5-base")

        >>> encoder_input_str = "translate English to German: How old are you?"
        >>> encoder_input_ids = tokenizer(encoder_input_str, return_tensors="pt").input_ids

        >>> # lets run beam search using 3 beams
        >>> num_beams = 3
        >>> # define decoder start token ids
        >>> input_ids = torch.ones((num_beams, 1), device=model.device, dtype=torch.long)
        >>> input_ids = input_ids * model.config.decoder_start_token_id

        >>> # add encoder_outputs to model keyword arguments
        >>> model_kwargs = {
        ...     "encoder_outputs": model.get_encoder()(
        ...         encoder_input_ids.repeat_interleave(num_beams, dim=0), return_dict=True
        ...     )
        ... }

        >>> # instantiate beam scorer
        >>> beam_scorer = BeamSearchScorer(
        ...     batch_size=1,
        ...     max_length=model.config.max_length,
        ...     num_beams=num_beams,
        ...     device=model.device,
        ... )

        >>> # instantiate logits processors
        >>> logits_processor = LogitsProcessorList(
        ...     [MinLengthLogitsProcessor(5, eos_token_id=model.config.eos_token_id)]
        ... )
        >>> # instantiate logits processors
        >>> logits_warper = LogitsProcessorList(
        ...     [
        ...         TopKLogitsWarper(50),
        ...         TemperatureLogitsWarper(0.7),
        ...     ]
        ... )

        >>> outputs = model.beam_sample(
        ...     input_ids, beam_scorer, logits_processor=logits_processor, logits_warper=logits_warper, **model_kwargs
        ... )

        >>> tokenizer.batch_decode(outputs, skip_special_tokens=True)
        ['Wie alt bist du?']
        ```"""
        # init values
        logits_processor = logits_processor if logits_processor is not None else LogitsProcessorList()
        stopping_criteria = stopping_criteria if stopping_criteria is not None else StoppingCriteriaList()
        if max_length is not None:
            warnings.warn(
                "`max_length` is deprecated in this function, use"
                " `stopping_criteria=StoppingCriteriaList(MaxLengthCriteria(max_length=max_length))` instead.",
                UserWarning,
            )
            stopping_criteria = validate_stopping_criteria(stopping_criteria, max_length)
        pad_token_id = pad_token_id if pad_token_id is not None else self.config.pad_token_id
        eos_token_id = eos_token_id if eos_token_id is not None else self.config.eos_token_id
        output_scores = output_scores if output_scores is not None else self.config.output_scores
        output_attentions = output_attentions if output_attentions is not None else self.config.output_attentions
        output_hidden_states = (
            output_hidden_states if output_hidden_states is not None else self.config.output_hidden_states
        )
        return_dict_in_generate = (
            return_dict_in_generate if return_dict_in_generate is not None else self.config.return_dict_in_generate
        )

        batch_size = len(beam_scorer._beam_hyps)
        num_beams = beam_scorer.num_beams

        batch_beam_size, cur_len = input_ids.shape

        # init attention / hidden states / scores tuples
        scores = () if (return_dict_in_generate and output_scores) else None
        beam_indices = (
            tuple(() for _ in range(batch_beam_size)) if (return_dict_in_generate and output_scores) else None
        )
        decoder_attentions = () if (return_dict_in_generate and output_attentions) else None
        cross_attentions = () if (return_dict_in_generate and output_attentions) else None
        decoder_hidden_states = () if (return_dict_in_generate and output_hidden_states) else None

        # if model is an encoder-decoder, retrieve encoder attention weights and hidden states
        if return_dict_in_generate and self.config.is_encoder_decoder:
            encoder_attentions = model_kwargs["encoder_outputs"].get("attentions") if output_attentions else None
            encoder_hidden_states = (
                model_kwargs["encoder_outputs"].get("hidden_states") if output_hidden_states else None
            )

        use_cache = model_kwargs.get("use_cache", False)
        if use_cache and self.__class__ not in MODELS_SUPPORTING_KV_CACHE:
            raise ValueError(
                f"{self.__class__} does not support KV caching. Pipelined models can be "
                "decorated using `supports_kv_cache` once they support static KV caching."
            )

        beam_scores = torch.zeros((batch_size, num_beams), dtype=torch.float, device=input_ids.device)
        beam_scores = beam_scores.view((batch_size * num_beams,))

        while True:
            # Change: remove synced_gpu code
            # Change: add input max_length padding
            if not use_cache:
                input_ids = self._pad_tensors_to_max_len(input_ids, stopping_criteria.max_length, pad_token_id)

                # Change: For a seq2seq model such as BART, the "attention_mask" is the encoder/cross attention mask and it does not require padding.
                if not self.config.is_encoder_decoder:
                    model_kwargs["attention_mask"] = self._pad_tensors_to_max_len(
                        model_kwargs["attention_mask"], stopping_criteria.max_length, 0
                    )

            model_inputs = self.prepare_inputs_for_generation(input_ids, **model_kwargs)

            outputs = self._call_generate(
                generation_step=cur_len - 1,
                **model_inputs,
                return_dict=True,
                output_attentions=output_attentions,
                output_hidden_states=output_hidden_states,
            )
            # Change: Remove padding and restore to actual length
            if not use_cache:
                input_ids = input_ids[:, :cur_len]
                if not self.config.is_encoder_decoder:
                    model_kwargs["attention_mask"] = model_kwargs["attention_mask"][:, :cur_len]

            # Change: remove synced_gpu code

            # Change: cast to float on cpu
            next_token_logits = outputs.logits[:, -1, :].float()

            # hack: adjust tokens for Marian. For Marian we have to make sure that the `pad_token_id`
            # cannot be generated both before and after the `nn.functional.log_softmax` operation.
            next_token_logits = self.adjust_logits_during_generation(next_token_logits, cur_len=cur_len)
            next_token_scores = nn.functional.log_softmax(
                next_token_logits, dim=-1
            )  # (batch_size * num_beams, vocab_size)

            next_token_scores_processed = logits_processor(input_ids, next_token_scores)
            next_token_scores = next_token_scores_processed + beam_scores[:, None].expand_as(next_token_scores)
            next_token_scores = logits_warper(input_ids, next_token_scores)

            # Store scores, attentions and hidden_states when required
            if return_dict_in_generate:
                if output_scores:
                    scores += (logits_warper(input_ids, next_token_scores_processed),)
                if output_attentions:
                    decoder_attentions += (
                        (outputs.decoder_attentions,) if self.config.is_encoder_decoder else (outputs.attentions,)
                    )
                    if self.config.is_encoder_decoder:
                        cross_attentions += (outputs.cross_attentions,)

                if output_hidden_states:
                    decoder_hidden_states += (
                        (outputs.decoder_hidden_states,)
                        if self.config.is_encoder_decoder
                        else (outputs.hidden_states,)
                    )

            # reshape for beam search
            vocab_size = next_token_scores.shape[-1]
            next_token_scores = next_token_scores.view(batch_size, num_beams * vocab_size)

            probs = nn.functional.softmax(next_token_scores, dim=-1)

            next_tokens = torch.multinomial(probs, num_samples=2 * num_beams)
            next_token_scores = torch.gather(next_token_scores, -1, next_tokens)

            next_token_scores, _indices = torch.sort(next_token_scores, descending=True, dim=1)
            next_tokens = torch.gather(next_tokens, -1, _indices)

            next_indices = torch_int_div(next_tokens, vocab_size)
            next_tokens = next_tokens % vocab_size

            # stateless
            beam_outputs = beam_scorer.process(
                input_ids,
                next_token_scores,
                next_tokens,
                next_indices,
                pad_token_id=pad_token_id,
                eos_token_id=eos_token_id,
                beam_indices=beam_indices,
            )
            beam_scores = beam_outputs["next_beam_scores"]
            beam_next_tokens = beam_outputs["next_beam_tokens"]
            beam_idx = beam_outputs["next_beam_indices"]

            input_ids = torch.cat([input_ids[beam_idx, :], beam_next_tokens.unsqueeze(-1)], dim=-1)

            model_kwargs = self._update_model_kwargs_for_generation(
                outputs, model_kwargs, is_encoder_decoder=self.config.is_encoder_decoder
            )
            if model_kwargs["past"] is not None:
                model_kwargs["past"] = self._reorder_cache(model_kwargs["past"], beam_idx)
            # Change: add beam_idx to model_kwargs so KV caching can be made aware of it on device
            model_kwargs["beam_idx"] = beam_idx

            if return_dict_in_generate and output_scores:
                beam_indices = tuple((beam_indices[beam_idx[i]] + (beam_idx[i],) for i in range(len(beam_indices))))

            # increase cur_len
            cur_len = cur_len + 1

            if beam_scorer.is_done or stopping_criteria(input_ids, scores):
                break

        sequence_outputs = beam_scorer.finalize(
            input_ids,
            beam_scores,
            next_tokens,
            next_indices,
            pad_token_id=pad_token_id,
            eos_token_id=eos_token_id,
            max_length=stopping_criteria.max_length,
            beam_indices=beam_indices,
        )

        if return_dict_in_generate:
            if not output_scores:
                sequence_outputs["sequence_scores"] = None

            if self.config.is_encoder_decoder:
                return BeamSampleEncoderDecoderOutput(
                    sequences=sequence_outputs["sequences"],
                    sequences_scores=sequence_outputs["sequence_scores"],
                    scores=scores,
                    beam_indices=sequence_outputs["beam_indices"],
                    encoder_attentions=encoder_attentions,
                    encoder_hidden_states=encoder_hidden_states,
                    decoder_attentions=decoder_attentions,
                    cross_attentions=cross_attentions,
                    decoder_hidden_states=decoder_hidden_states,
                )
            else:
                return BeamSampleDecoderOnlyOutput(
                    sequences=sequence_outputs["sequences"],
                    sequences_scores=sequence_outputs["sequence_scores"],
                    scores=scores,
                    beam_indices=sequence_outputs["beam_indices"],
                    attentions=decoder_attentions,
                    hidden_states=decoder_hidden_states,
                )
        else:
            return sequence_outputs["sequences"]<|MERGE_RESOLUTION|>--- conflicted
+++ resolved
@@ -17,11 +17,7 @@
 import json
 import os
 import warnings
-<<<<<<< HEAD
-from typing import Any, Dict, Optional, Tuple, Union
-=======
 from typing import Any, Callable, Dict, Optional, Tuple, Union
->>>>>>> 4d3711ec
 
 import torch
 from torch import nn
@@ -77,38 +73,6 @@
             os.environ["POPLAR_ENGINE_OPTIONS"] = poplar_engine_options_original
 
 
-<<<<<<< HEAD
-class IPUKVCacheMixin:
-    @classmethod
-    def from_model(cls, attention_layer: torch.nn.Module, batch_size: int, max_length: int, dtype: torch.dtype):
-        clone = copy.deepcopy(attention_layer)
-        clone.__class__ = cls
-        clone._create_kv_cache((batch_size, clone.num_heads, max_length, clone.head_dim), dtype=dtype)
-        return clone
-
-    def to_model(self, cls) -> torch.nn.Module:
-        self._delete_kv_cache()
-        original = copy.deepcopy(self)
-        original.__class__ = cls
-        return original
-
-    def _create_kv_cache(self, cache_shape: Tuple[int], dtype: torch.dtype):
-        self.register_buffer("_k_cache", torch.zeros(cache_shape, dtype=dtype), persistent=False)
-        self.register_buffer("_v_cache", torch.zeros(cache_shape, dtype=dtype), persistent=False)
-        self.register_buffer("_beam_idx", torch.arange(cache_shape[0], dtype=torch.int32), persistent=False)
-        self.register_buffer("_generation_step", torch.tensor([0], dtype=torch.int32), persistent=False)
-        self._kv_cache_initialised = True
-
-    def _delete_kv_cache(self):
-        del self._k_cache
-        del self._v_cache
-        del self._beam_idx
-        del self._generation_step
-        del self._kv_cache_initialised
-
-    def add_to_kv_cache(self, key: torch.Tensor, value: torch.Tensor) -> Tuple[torch.Tensor, torch.Tensor]:
-        if not self._kv_cache_initialised:
-=======
 class IPUAttentionMixin:
     _kv_cache_initialised: bool = False
     _cross_kv_cache_initialised: bool = False
@@ -201,19 +165,15 @@
 
     def add_to_kv_cache(self, key: torch.Tensor, value: torch.Tensor) -> Tuple[torch.Tensor, torch.Tensor]:
         if not self.kv_cache_initialised:
->>>>>>> 4d3711ec
             raise ValueError(
                 f"{self.__class__.__name__} assumes that self-attention has KV caching enabled. "
                 f"Please instantiate using `{self.__class__.__name__}.from_model()` so the KV "
                 "cache can be created."
             )
 
-<<<<<<< HEAD
-=======
         if self.training:
             raise RuntimeError("KV caching is currently only supported for inference.")
 
->>>>>>> 4d3711ec
         expected_key_shape, expected_value_shape = list(self._k_cache.shape), list(self._v_cache.shape)
         expected_key_shape[-2] = 1
         expected_value_shape[-2] = 1
@@ -227,21 +187,6 @@
         self._k_cache *= 1 - reset_kv_cache.to(self._k_cache.dtype)
         self._v_cache *= 1 - reset_kv_cache.to(self._v_cache.dtype)
 
-<<<<<<< HEAD
-        # Permute the cache since inputs are permuted on host.
-        _k_cache = torch.index_select(self._k_cache, 0, self._beam_idx)
-        _v_cache = torch.index_select(self._v_cache, 0, self._beam_idx)
-        self._k_cache.copy_(_k_cache)
-        self._v_cache.copy_(_v_cache)
-
-        # Dynamic update leads to re-arrangement, so use a brute force matmul approach.
-        bsz, heads, src_len, head_dim = self._k_cache.shape
-        mm_mask = (torch.arange(src_len) == self._generation_step).view(1, src_len)
-        _key = torch.matmul(key.view(bsz * heads, head_dim, 1), mm_mask.to(key.dtype))
-        _value = torch.matmul(value.view(bsz * heads, head_dim, 1), mm_mask.to(value.dtype))
-        self._k_cache += _key.permute(0, 2, 1).view(self._k_cache.shape)
-        self._v_cache += _value.permute(0, 2, 1).view(self._v_cache.shape)
-=======
         if hasattr(self, "_beam_idx"):
             # For beam search, permute the cache since inputs are permuted on host.
             _k_cache = torch.index_select(self._k_cache, 0, self._beam_idx)
@@ -257,7 +202,6 @@
         _value = torch.matmul(mm_mask.to(value.dtype), value.view(bsz * heads, 1, head_dim))
         self._k_cache += _key.view(self._k_cache.shape)
         self._v_cache += _value.view(self._v_cache.shape)
->>>>>>> 4d3711ec
 
         return self._k_cache, self._v_cache
 
@@ -279,8 +223,6 @@
 
         return mask
 
-<<<<<<< HEAD
-=======
     def add_to_cross_kv_cache(
         self,
         cross_input: torch.Tensor,
@@ -333,7 +275,6 @@
 
         return self._cross_k_cache, self._cross_v_cache
 
->>>>>>> 4d3711ec
 
 class _IndexedInputLinear(nn.Module):
     """
@@ -366,15 +307,6 @@
         super().__init__()
         self.pipelined_model = pipelined_model
 
-<<<<<<< HEAD
-        if not use_cache:
-            # Replace the LM-head with the faster _IndexedInputLinear layer
-            self.pipelined_model.set_output_embeddings(
-                _IndexedInputLinear(self.pipelined_model.get_output_embeddings())
-            )
-
-=======
->>>>>>> 4d3711ec
         # With KV caching, some modules may need to know the current decoding step and beam indices.
         # Getting this information to them can either be done by copying it into buffers, or
         # by subclassing the entire decoder model just to change the forward signatures and passing these
