--- conflicted
+++ resolved
@@ -45,16 +45,10 @@
 from transformers.modeling_outputs import BaseModelOutput, ModelOutput, Seq2SeqLMOutput
 from transformers.pytorch_utils import torch_int_div
 
-import poptorch.poptorch_core as poptorch_core
-
 
 logger = logging.get_logger(__name__)
 
 
-<<<<<<< HEAD
-class Seq2SeqWrapper(nn.Module):
-    def __init__(self, pipelined_model, encoder_outputs):
-=======
 @contextlib.contextmanager
 def graph_profile_dir_append(append: str):
     if poplar_engine_options := os.getenv("POPLAR_ENGINE_OPTIONS"):
@@ -75,16 +69,10 @@
     """
 
     def __init__(self, pipelined_model):
->>>>>>> babb7376
         super().__init__()
         self.pipelined_model = pipelined_model
 
     def forward(self, t, **model_inputs):
-<<<<<<< HEAD
-        outputs = self.pipelined_model(
-            **model_inputs
-        )
-=======
         """
         Args:
             t : (`torch.Tensor(int)`) Tensor with single int representing the current length of the sequence being generated
@@ -94,7 +82,6 @@
         """
         outputs = self.pipelined_model(**model_inputs)
 
->>>>>>> babb7376
         next_token_logits = poptorch.dynamic_slice(outputs.logits, 1, t, 1, 1)
         return type(outputs)(
             loss=None,
@@ -107,18 +94,6 @@
         return nn.functional.pad(tensor, (0, max_length - tensor.shape[1]), "constant", pad_token_id)
 
     def _call_generate(self, *args, **kwargs):
-<<<<<<< HEAD
-        if self.config.is_encoder_decoder:
-            if not hasattr(self, "poptorch_model"):
-                wrapper = Seq2SeqWrapper(self.eval(), kwargs["encoder_outputs"])
-                self.poptorch_model = poptorch.inferenceModel(wrapper, self.ipu_config.to_options(for_inference=True))
-        else:
-            if not hasattr(self, "poptorch_model"):
-                self.poptorch_model = poptorch.inferenceModel(self.eval, self.ipu_config.to_options(for_inference=True))
- 
-        # This will trigger a compile first time it's run
-        return self.poptorch_model(*args, **kwargs)
-=======
         if not hasattr(self, "poptorch_decoder"):
             wrapper = DecoderWrapper(self.eval())
             decoder_ipu_config = getattr(self, "decoder_ipu_config", self.ipu_config)
@@ -127,7 +102,6 @@
         # This will trigger a compile first time it's ran
         with graph_profile_dir_append("/decoder"):
             return self.poptorch_decoder(*args, **kwargs)
->>>>>>> babb7376
 
     def _prepare_encoder_decoder_kwargs_for_generation(
         self, inputs_tensor: torch.Tensor, model_kwargs, model_input_name: Optional[str] = None
@@ -147,12 +121,7 @@
         model_input_name = model_input_name if model_input_name is not None else self.main_input_name
         encoder_kwargs["return_dict"] = True
         encoder_kwargs[model_input_name] = inputs_tensor
-<<<<<<< HEAD
-
-        if not hasattr(self, "poptorch_encoder"): 
-            self.poptorch_encoder = poptorch.inferenceModel(encoder.eval(), self.ipu_config.to_options(for_inference=True))
-        model_kwargs["encoder_outputs"]: ModelOutput = self.poptorch_encoder(**encoder_kwargs)
-=======
+
         if not hasattr(self, "poptorch_encoder"):
             # Use split encoder ipu_config for encoder/decoder models
             self.poptorch_encoder = poptorch.inferenceModel(
@@ -160,7 +129,6 @@
             )
         with graph_profile_dir_append("/encoder"):
             model_kwargs["encoder_outputs"]: ModelOutput = self.poptorch_encoder(**encoder_kwargs)
->>>>>>> babb7376
 
         return model_kwargs
 
