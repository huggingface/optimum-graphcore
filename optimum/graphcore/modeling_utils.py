#  Copyright 2021 The HuggingFace Team. All rights reserved.
#
#  Licensed under the Apache License, Version 2.0 (the "License");
#  you may not use this file except in compliance with the License.
#  You may obtain a copy of the License at
#
#      http://www.apache.org/licenses/LICENSE-2.0
#
#  Unless required by applicable law or agreed to in writing, software
#  distributed under the License is distributed on an "AS IS" BASIS,
#  WITHOUT WARRANTIES OR CONDITIONS OF ANY KIND, either express or implied.
#  See the License for the specific language governing permissions and
#  limitations under the License.

import copy
from inspect import signature
from typing import Any, Dict, List, Optional, Tuple, Union

import torch
import torch.nn.functional as F
from torch import nn

import poptorch
from optimum.utils import logging
from transformers import PreTrainedModel

from .ipu_configuration import IncompatibleIPUConfigError, IPUConfig


logger = logging.get_logger(__name__)


_PRETRAINED_TO_PIPELINED_REGISTRY = {}


def register(transformers_cls=None):
    def wrapper(cls):
        orig_cls = transformers_cls
        if orig_cls is None:
            found = False
            for base_cls in cls.__bases__:
                if base_cls != PipelineMixin:
                    orig_cls = base_cls
                    found = True
                    break
            if not found:
                raise ValueError(f"Was not able to find original transformers class for {cls}")
        _PRETRAINED_TO_PIPELINED_REGISTRY[orig_cls] = cls
        return cls

    return wrapper


def to_pipelined(model: nn.Module, ipu_config: IPUConfig, force: bool = False):
    model_cls = model.__class__
    pipelined_cls = _PRETRAINED_TO_PIPELINED_REGISTRY.get(model_cls, None)
    if pipelined_cls is not None:
        return pipelined_cls.from_transformers(model, ipu_config)
    # If the user defined his/her own model and already subclassed from PipelineMixin. I.e., the model is already pipelined.
    elif isinstance(model, PipelineMixin):
        clone = copy.deepcopy(model)
        clone.ipu_config = copy.deepcopy(ipu_config)
        return clone
    else:
        if force:
            logger.warning(
                f"No pipelined version exists for {model_cls.__name__}, creating it dynamically so it might not work as expected."
            )
            pipelined_cls = type(f"Pipelined{model_cls.__name__}", (model_cls, PipelineMixin), {})
            return pipelined_cls.from_model(model)

        else:
            raise KeyError(f"{model_cls.__name__} pipelined version not found in registry.")


class PipelineMixin:
    @classmethod
    def from_transformers(cls, model: PreTrainedModel, ipu_config: IPUConfig):
        """
        Creates a pipelined version of model from a [`~transformers.PreTrainedModel`] instance.

        Args:
            model ([`~transformers.PreTrainedModel`]):
                The model to convert to a pipelined model.
            ipu_config ([`IPUConfig`]):
                The `IPUConfig` instance of the pipelined model.

        Returns:
            The pipelined version of the model.
        """
        config = copy.deepcopy(model.config)
        pipelined_model = cls(config)
        pipelined_model.load_state_dict(model.state_dict())
        pipelined_model.ipu_config = copy.deepcopy(ipu_config)
        pipelined_model.training = model.training
        return pipelined_model

    @classmethod
    def from_pretrained_transformers(cls, model_name_or_path: str, ipu_config: IPUConfig, *model_args, **kwargs):
        """
        Creates a pipelined version of a model by using the `from_pretrained` function.

        Args:
            model_name_or_path (`str`):
                The model name or path.
            ipu_config ([`IPUConfig`]):
                The `IPUConfig` of the pipelined model.
            model_args (`Tuple[Any]`):
                The positional arguments to use when instantiating the model.
            kwargs (`Dict[str, Any]`):
                The keyword arguments to use when instantiating the model.

        Returns:
            The pipelined model.
        """
        pipelined_model = cls.from_pretrained(model_name_or_path, *model_args, **kwargs)
        pipelined_model.ipu_config = copy.deepcopy(ipu_config)
        return pipelined_model

    @classmethod
    def from_model(cls, model: nn.Module):
        clone = copy.deepcopy(model)
        clone.__class__ = cls
        # Just needed so that .parallelize() does not throw an error
        clone.ipu_config = IPUConfig()
        return clone

    def _has_ipu_config_check(self):
        _ipu_config = getattr(self, "_ipu_config", None)
        if _ipu_config is None:
            raise AttributeError("No IPUConfig was found. Please set the ipu_config attribute")

    @property
    def ipu_config(self):
        """Checks that the model has an [`IPUConfig`] attached, and returns it."""
        self._has_ipu_config_check()
        return self._ipu_config

    @ipu_config.setter
    def ipu_config(self, value: IPUConfig):
        if not isinstance(value, IPUConfig):
            raise TypeError(f"ipu_config must be an instance of IPUConfig, but {type(value)} was provided")
        self._ipu_config = value

    def parallelize(self):
        """Transforms the model to run in an IPU pipeline."""
        self._hooks = []
        self._has_ipu_config_check()
        return self

    def deparallelize(self):
        """
        Undoes the changes to the model done by `parallelize`.
        You should call this function before calling `save_pretrained` so that the `model.state_dict` dictionary is fully compatible with the
        original model.
        """
        # Remove hooks
        if hasattr(self, "_hooks"):
            for h in self._hooks:
                h.remove()
        # Remove poptorch Blocks
        for m in self.modules():
            if m is not self:
                poptorch.removeBlocks(m)
        return self

    def num_parameters(self, only_trainable: bool = False, exclude_embeddings: bool = False) -> int:
        """
        Gets the number of (optionally, trainable or non-embeddings) parameters in the module.

        Args:
            only_trainable (:obj:`bool`, `optional`, defaults to :obj:`False`):
                If `True`, only returns the number of trainable parameters.

            exclude_embeddings (:obj:`bool`, `optional`, defaults to :obj:`False`):
                If `True`, only returns the number of non-embeddings parameters.

        Returns:
            :obj:`int`: The number of parameters.
        """

        # TODO: actually overwrite this to handle SerializedEmbedding.
        if exclude_embeddings:
            embedding_param_names = [
                f"{name}.weight" for name, module_type in self.named_modules() if isinstance(module_type, nn.Embedding)
            ]
            non_embedding_parameters = [
                parameter for name, parameter in self.named_parameters() if name not in embedding_param_names
            ]
            return sum(p.numel() for p in non_embedding_parameters if p.requires_grad or not only_trainable)
        else:
            return sum(p.numel() for p in self.parameters() if p.requires_grad or not only_trainable)


def _expand_layers_per_ipu_wildcard(
    ipu_config: IPUConfig, target_number_of_layers: Optional[Union[int, List]] = None
) -> List[int]:
    """
    Expands any wildcard values in `layers_per_ipu` of the IPU configuration.

    For example, if we have:
    ```
    layers_per_ipu = [-1, -1]
    target_number_of_layers = 9
    ```
    this function will expand the wildcard values to `layers_per_ipu = [4, 5]`

    Args:
    ipu_config ([`IPUConfig`]):
        The `IPUConfig` instance of the model.

    target_number_of_layers (:obj:`int` or `List[int]`, `optional`):
        The total number of target layers.

    Returns:
        :obj:`List[int]`: The `layers_per_ipu` with wildcards replaced by the number of layers per IPU.
    """
    layers_per_ipu = copy.deepcopy(ipu_config._layers_per_ipu)
    layers_per_ipu_mode_str = ipu_config._get_managed_attr_mode_name("layers_per_ipu")
    ipus_per_replica = ipu_config._ipus_per_replica
    ipus_per_replica_mode_str = ipu_config._get_managed_attr_mode_name("ipus_per_replica")

    # Check inputs are valid
    if not all(isinstance(n, int) and n >= -1 for n in layers_per_ipu):
        raise IncompatibleIPUConfigError(
            f"Invalid values in {layers_per_ipu_mode_str}. {layers_per_ipu_mode_str}={layers_per_ipu}"
        )
    if ipus_per_replica < 1:
        raise IncompatibleIPUConfigError(
            f"Invalid value for {ipus_per_replica_mode_str}. {ipus_per_replica_mode_str}={ipus_per_replica}"
        )

    if target_number_of_layers is not None:
        if not isinstance(target_number_of_layers, int):
            target_number_of_layers = len(target_number_of_layers)

        # if ipus_per_replica is 1, then put everything on IPU0, ignoring layers_per_ipu
        if ipus_per_replica == 1:
            return [target_number_of_layers]

        elif ipus_per_replica > 1:
            # default/wildcards - split layers evenly over all ipus
            if layers_per_ipu in ([-1], [-1] * ipus_per_replica):
                quotient, remainder = divmod(target_number_of_layers, ipus_per_replica)
                layers_per_ipu = [quotient] * ipus_per_replica
                if remainder > 0:
                    # add any remainder layers to last wildcard IPU
                    layers_per_ipu[-1] += remainder

            # combination of wildcards and integers
            elif -1 in layers_per_ipu and len(layers_per_ipu) == ipus_per_replica:
                wildcard_idxs = [idx for idx, v in enumerate(layers_per_ipu) if v == -1]
                num_wildcard_ipus = len(wildcard_idxs)
                # wildcard_layers = target_num_layers - num_non_wildcard_layers
                num_wildcard_layers = target_number_of_layers - sum([l for l in layers_per_ipu if l != -1])
                quotient, remainder = divmod(num_wildcard_layers, num_wildcard_ipus)
                for idx in wildcard_idxs:
                    layers_per_ipu[idx] = quotient
                if remainder > 0:
                    # add any remainder layers to last wildcard IPU
                    layers_per_ipu[wildcard_idxs[-1]] += remainder

            elif len(layers_per_ipu) != ipus_per_replica:
                raise IncompatibleIPUConfigError(
<<<<<<< HEAD
                    "layers_per_ipu has non-default value set, but its length does not match ipus_per_replica"
                    f"layers_per_ipu={layers_per_ipu}, ipus_per_replica={ipus_per_replica}. "
=======
                    f"{layers_per_ipu_mode_str} has non-default value set, but its length does not match {ipus_per_replica_mode_str}. "
                    f"{layers_per_ipu_mode_str}={layers_per_ipu}, {ipus_per_replica_mode_str}={ipus_per_replica}. "
>>>>>>> 21a32962
                )
            # no wildcards used
            elif sum(layers_per_ipu) != target_number_of_layers:
                raise IncompatibleIPUConfigError(
                    f"{layers_per_ipu_mode_str} does not define the correct number of layers for the current model."
                    " The current IPU Config specifies IPU assignments for "
                    f"{sum(layers_per_ipu)} layers but there are {target_number_of_layers} layers "
                    f"in the model. {layers_per_ipu_mode_str}={layers_per_ipu}"
                )
    return layers_per_ipu


def split_encoder_decoder_ipu_config(
    ipu_config: IPUConfig, num_encoder_layers: int, num_decoder_layers: int
) -> List[IPUConfig]:
    """
    Splits  an `IPUConfig` instance for an encoder-decoder model into a configuration for the encoder part and a configuration for the decoder part.

    It also splits `layers_per_ipu` into two given the numbers of encoder and decoder layers.

    Example:
    ```
    >> ipu_config = IPUConfig(layers_per_ipu=[12, 12], ipus_per_replica=2)
    >> encoder_ipu_config, decoder_ipu_config = split_encoder_decoder_ipu_config(ipu_config, 12, 12)

    >> encoder_ipu_config
    => IPUConfig(layers_ler_ipu=[12], ipus_per_replica=1)

    >> decoder_ipu_config
    => IPUConfig(layers_ler_ipu=[12], ipus_per_replica=1)
    ```

    Args:
        ipu_config:
            The `IPUConfig` instance for the the whole encoder-decoder model.
        num_encoder_layers:
            The number of encoder layers in the model.
        num_decoder_layers:
            The number of decoder layers in the model.

    Returns:
        The configuration for the encoder part, `encoder_ipu_config`, and the configuration for the decoder part, `decoder_ipu_config`.
    """

    layers_per_ipu_mode_str = ipu_config._get_managed_attr_mode_name("layers_per_ipu")
    ipus_per_replica_mode_str = ipu_config._get_managed_attr_mode_name("ipus_per_replica")

    # Need at least two IPUs to do the split
    if ipu_config._ipus_per_replica < 2:
        raise IncompatibleIPUConfigError(
<<<<<<< HEAD
            "Need ipus_per_replica to be at least 2 to split ipu_config into encoder and decoder configs"
=======
            f"Need {ipus_per_replica_mode_str} of at least 2" " to split ipu_config into encoder and decoder configs"
>>>>>>> 21a32962
        )

    ipu_configs = {name: copy.deepcopy(ipu_config) for name in ["encoder", "decoder"]}

    # Split layers_per_ipu between the given num layers
    layers_per_ipu = _expand_layers_per_ipu_wildcard(ipu_config, num_encoder_layers + num_decoder_layers)
    cumsum = [sum(layers_per_ipu[: i + 1]) for i in range(len(layers_per_ipu))]
    try:
        cut = [i + 1 for i, c in enumerate(cumsum) if c == num_encoder_layers]
        # Choose the cut index that's the highest power of 2
        cut = max([num for num in cut if num & (num - 1) == 0])
    except:
        raise IncompatibleIPUConfigError(
<<<<<<< HEAD
            f"Unable to find a valid split of ipu_config.layers_per_ipu\n"
=======
            f"Unable to find valid split of ipu_config.{layers_per_ipu_mode_str}\n"
>>>>>>> 21a32962
            "Arguments: \n"
            f"\tipu_config.{layers_per_ipu_mode_str}={ipu_config._layers_per_ipu}\n"
            f"\tnum_encoder_layers={num_encoder_layers}\n"
            f"\tnum_decoder_layers={num_decoder_layers}\n"
            "Possible causes: \n"
            "Encoder and decoder layers cannot be placed on the same IPUs.\n"
            f"The encoder and decoder {layers_per_ipu_mode_str} splits each need a number of devices that's a power of 2."
        )
    ipu_configs["encoder"]._layers_per_ipu = layers_per_ipu[:cut]
    ipu_configs["decoder"]._layers_per_ipu = layers_per_ipu[cut:]

    # Modify the ipus_per_replica
    ipu_configs["encoder"]._ipus_per_replica = len(ipu_configs["encoder"]._layers_per_ipu)
    ipu_configs["decoder"]._ipus_per_replica = len(ipu_configs["decoder"]._layers_per_ipu)

    # Split matmul_proportion between the given num layers
    matmul_proportion = ipu_config._matmul_proportion
    if isinstance(matmul_proportion, list):
        ipu_configs["encoder"].matmul_proportion = matmul_proportion[:cut]
        ipu_configs["decoder"].matmul_proportion = matmul_proportion[cut:]

    return ipu_configs.values()


def get_layer_ipu(ipu_config: IPUConfig, target_number_of_layers: Optional[Union[int, List]] = None) -> List[int]:
    layers_per_ipu = _expand_layers_per_ipu_wildcard(ipu_config, target_number_of_layers)

    # List of the IPU Id for each layer
    layer_ipu: List[int] = []
    for ipu, n_layers in enumerate(layers_per_ipu):
        layer_ipu += [ipu] * n_layers

    return layer_ipu


def recomputation_checkpoint(module: nn.Module) -> torch.utils.hooks.RemovableHandle:
    """Annotates the output of a module to be checkpointed instead of
    recomputed."""

    def recompute_outputs(module, inputs, outputs):
        if isinstance(outputs, torch.Tensor):
            return poptorch.recomputationCheckpoint(outputs)
        elif isinstance(outputs, tuple):
            return tuple(poptorch.recomputationCheckpoint(y) for y in outputs)

    return module.register_forward_hook(recompute_outputs)


def outline_attribute(module: nn.Module, value: str):
    """Adds an attribute to a module. This attribute will be used
    when comparing operation equivalence in outlining.

    For example:

    ```
    layer1 = nn.Linear(...)
    layer2 = nn.Linear(...)
    layer3 = nn.Linear(...)
    layer4 = nn.Linear(...)
    outline_attribute(layer1, "A")
    outline_attribute(layer2, "A")
    outline_attribute(layer3, "B")
    ```

    The code for `layer1` can be reused for `layer2`, but
    it can't be used for `layer3` or `layer4`.
    """
    context = poptorch.Attribute(__outline={"layer": value})

    def enable(*args):
        context.__enter__()

    def disable(*args):
        context.__exit__(None, None, None)

    handles = []
    handles.append(module.register_forward_pre_hook(enable))
    handles.append(module.register_forward_hook(disable))
    return handles


class SerializedEmbedding(nn.Module):
    """
    Wrapper for an `nn.Embedding` layer that performs the embedding look-up into
    smaller serialized steps in order to reduce memory in the embedding gradient
    calculation.

    Args:
        embedding:
            An `nn.Embedding` instance to wrap.
        serialization_factor:
            The number of serialized embedding look-ups.
    """

    def __init__(self, embedding: nn.Embedding, serialization_factor: int):
        super().__init__()
        self.serialization_factor = serialization_factor
        self.num_embeddings = embedding.num_embeddings

        # Num embeddings should be divisible by the serialization factor
        assert self.num_embeddings % self.serialization_factor == 0
        self.split_size = self.num_embeddings // self.serialization_factor

        freeze = not embedding.weight.requires_grad
        self.split_embeddings = nn.ModuleList(
            [
                nn.Embedding.from_pretrained(
                    embedding.weight[i * self.split_size : (i + 1) * self.split_size, :].detach(),
                    freeze=freeze,
                    padding_idx=embedding.padding_idx if i == 0 else None,
                )
                for i in range(self.serialization_factor)
            ]
        )

    def deserialize(self):
        """
        Deserialize the internal wrapped embedding layer and return it as an
        `nn.Embedding` object.

        Returns:
            An `nn.Embedding` layer.
        """

        freeze = not self.split_embeddings[0].weight.requires_grad
        return nn.Embedding.from_pretrained(
            torch.vstack([l.weight for l in self.split_embeddings]), padding_idx=0, freeze=freeze
        )

    def forward(self, indices):
        # iterate through the splits
        x_sum = None
        for i in range(self.serialization_factor):
            # mask out the indices not in this split
            split_indices = indices - i * self.split_size
            mask = (split_indices >= 0) * (split_indices < self.split_size)
            mask = mask.detach()
            split_indices *= mask

            # do the embedding lookup
            x = self.split_embeddings[i](split_indices)

            # multiply the output by mask
            x *= mask.unsqueeze(-1)

            # add to partial
            if x_sum is not None:
                x_sum += x
            else:
                x_sum = x
        return x_sum


class SerializedLinear(nn.Linear):
    """
    Exactly equivalent to `nn.Linear` layer, but with the matrix multiplication replaced with
    a serialized matrix multiplication: `poptorch.serializedMatMul`.
    The matrix multiplication is split into separate smaller multiplications, calculated one after the other,
    to reduce the memory requirements of the multiplication and its gradient calculation.

    Args:
        in_features:
            Size of each input sample
        out_features:
            Size of each output sample
        factor:
            Number of serialized multiplications. Must be a factor of
            the dimension to serialize on.
        bias: If set to `False`, the layer will not learn an additive bias.
            Default: `True`.
        mode: The dimension of the matmul to serialize on.
            For matrix A (m by n) multiplied by matrix B (n by p).
            * InputChannels: Split across the input channels (dimension m).
            * ReducingDim: Split across the reducing dimension (n).
            * OutputChannels: Split across the output channels (dimension p).
            * Disabled: Same as an ordinary matrix multiplication.
    """

    def __init__(
        self,
        in_features,
        out_features,
        factor,
        bias=False,
        mode=poptorch.MatMulSerializationMode.OutputChannels,
    ):
        super().__init__(in_features, out_features, bias)
        self.mode = mode
        self.factor = factor

    def forward(self, x):
        if not self.training:
            output = super().forward(x)
        else:
            output = poptorch.serializedMatMul(x, self.weight.t(), self.mode, self.factor)
            if self.bias is not None:
                output += self.bias
        return output


class SharedEmbedding(nn.Module):
    """
    Wrapper around the shared embedding between the encoder and the decoder stacks.

    Attributes:
        shared:
            The shared embedding layer.
    """

    def __init__(self, shared: nn.Embedding):
        super().__init__()
        self.shared = shared

    def _combine_inputs(self, input_ids: torch.Tensor, decoder_input_ids: torch.Tensor) -> Tuple[int, torch.Tensor]:
        idx = input_ids.size(1)
        return idx, torch.cat([input_ids, decoder_input_ids], dim=1)

    def _separate_inputs(self, idx: int, embeds: torch.Tensor) -> Tuple[torch.Tensor, torch.Tensor]:
        return embeds[:, :idx, :], embeds[:, idx:, :]

    def forward(
        self,
        input_ids: torch.Tensor,
        decoder_input_ids: torch.Tensor,
        encoder_embed_scale: Optional[float] = None,
        decoder_embed_scale: Optional[float] = None,
    ) -> Tuple[torch.Tensor, torch.Tensor]:
        # TODO: use this once the TiedGather pattern issue is solved.
        # encoder_inputs_embeds, decoder_inputs_embeds = None, None
        # if input_ids is not None and encoder_embed_scale is not None:
        #     encoder_inputs_embeds = self.shared(input_ids) * encoder_embed_scale
        # if decoder_input_ids is not None and decoder_embed_scale is not None:
        #     decoder_inputs_embeds = self.shared(decoder_input_ids) * decoder_embed_scale
        # combined, n1, n2 = self._combine_inputs(input_ids, decoder_input_ids)
        # encoder_inputs_embeds, decoder_inputs_embeds = self._separate_inputs(self.shared(combined), n1, n2)
        encoder_inputs_embeds, decoder_inputs_embeds = None, None
        if input_ids is None:
            # call on decoder_input_ids only
            decoder_inputs_embeds = self.shared(decoder_input_ids)
        elif decoder_input_ids is None:
            # call on input_ids only
            encoder_inputs_embeds = self.shared(input_ids)
        else:
            # Call on the combined case
            # This case is assuming input_ids and decoder_input_ids are not None
            idx, combined = self._combine_inputs(input_ids, decoder_input_ids)
            encoder_inputs_embeds, decoder_inputs_embeds = self._separate_inputs(idx, self.shared(combined))

        if encoder_embed_scale:
            encoder_inputs_embeds = encoder_inputs_embeds * encoder_embed_scale
        if decoder_embed_scale:
            decoder_inputs_embeds = decoder_inputs_embeds * decoder_embed_scale

        return encoder_inputs_embeds, decoder_inputs_embeds


class OnehotGather(nn.Module):
    """
    Gathers selected indices from a tensor by transforming the list of indices
    into a one-hot matrix and then multiplying the tensor by that matrix.
    """

    def forward(self, sequence, positions):
        """
        Gathers the vectors at the specific positions over a batch.
        """
        num_classes = int(sequence.shape[1])
        one_hot_positions = F.one_hot(positions, num_classes).to(dtype=sequence.dtype)
        return torch.matmul(one_hot_positions.detach(), sequence)<|MERGE_RESOLUTION|>--- conflicted
+++ resolved
@@ -262,13 +262,8 @@
 
             elif len(layers_per_ipu) != ipus_per_replica:
                 raise IncompatibleIPUConfigError(
-<<<<<<< HEAD
-                    "layers_per_ipu has non-default value set, but its length does not match ipus_per_replica"
-                    f"layers_per_ipu={layers_per_ipu}, ipus_per_replica={ipus_per_replica}. "
-=======
                     f"{layers_per_ipu_mode_str} has non-default value set, but its length does not match {ipus_per_replica_mode_str}. "
                     f"{layers_per_ipu_mode_str}={layers_per_ipu}, {ipus_per_replica_mode_str}={ipus_per_replica}. "
->>>>>>> 21a32962
                 )
             # no wildcards used
             elif sum(layers_per_ipu) != target_number_of_layers:
@@ -319,11 +314,7 @@
     # Need at least two IPUs to do the split
     if ipu_config._ipus_per_replica < 2:
         raise IncompatibleIPUConfigError(
-<<<<<<< HEAD
-            "Need ipus_per_replica to be at least 2 to split ipu_config into encoder and decoder configs"
-=======
             f"Need {ipus_per_replica_mode_str} of at least 2" " to split ipu_config into encoder and decoder configs"
->>>>>>> 21a32962
         )
 
     ipu_configs = {name: copy.deepcopy(ipu_config) for name in ["encoder", "decoder"]}
@@ -337,11 +328,7 @@
         cut = max([num for num in cut if num & (num - 1) == 0])
     except:
         raise IncompatibleIPUConfigError(
-<<<<<<< HEAD
-            f"Unable to find a valid split of ipu_config.layers_per_ipu\n"
-=======
             f"Unable to find valid split of ipu_config.{layers_per_ipu_mode_str}\n"
->>>>>>> 21a32962
             "Arguments: \n"
             f"\tipu_config.{layers_per_ipu_mode_str}={ipu_config._layers_per_ipu}\n"
             f"\tnum_encoder_layers={num_encoder_layers}\n"
