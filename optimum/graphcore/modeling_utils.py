--- conflicted
+++ resolved
@@ -477,11 +477,7 @@
                     embedding.weight[i * self.split_size : (i + 1) * self.split_size, :].detach(),
                     freeze=freeze,
                     padding_idx=self.padding_idx - i * self.split_size
-<<<<<<< HEAD
-                    if i == torch.bucketize(self.padding_idx, boundaries).item()
-=======
                     if self.padding_idx and i == torch.bucketize(self.padding_idx, boundaries).item()
->>>>>>> 97c11c3d
                     else None,
                 )
                 for i in range(self.serialization_factor)
