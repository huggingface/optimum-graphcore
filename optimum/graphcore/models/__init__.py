# flake8: noqa
# There's no way to ignore "F401 '...' imported but unused" warnings in this
# module, but to preserve other warnings. So, don't check this module at all.

# Copyright 2021 The HuggingFace Team. All rights reserved.
#
# Licensed under the Apache License, Version 2.0 (the "License");
# you may not use this file except in compliance with the License.
# You may obtain a copy of the License at
#
#     http://www.apache.org/licenses/LICENSE-2.0
#
# Unless required by applicable law or agreed to in writing, software
# distributed under the License is distributed on an "AS IS" BASIS,
# WITHOUT WARRANTIES OR CONDITIONS OF ANY KIND, either express or implied.
# See the License for the specific language governing permissions and
# limitations under the License.

<<<<<<< HEAD
from . import bart, bert, hubert, lxmert, roberta, t5, vit
=======
from . import bart, bert, gpt2, lxmert, roberta, t5, vit
>>>>>>> e861355b
<|MERGE_RESOLUTION|>--- conflicted
+++ resolved
@@ -16,8 +16,5 @@
 # See the License for the specific language governing permissions and
 # limitations under the License.
 
-<<<<<<< HEAD
-from . import bart, bert, hubert, lxmert, roberta, t5, vit
-=======
-from . import bart, bert, gpt2, lxmert, roberta, t5, vit
->>>>>>> e861355b
+
+from . import bart, bert, gpt2, hubert, lxmert, roberta, t5, vit