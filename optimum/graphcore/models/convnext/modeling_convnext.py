--- conflicted
+++ resolved
@@ -73,57 +73,16 @@
 
 @register(transformers.ConvNextForImageClassification)
 class PipelinedConvNextForImageClassification(transformers.ConvNextForImageClassification, ConvNextPipelineMixin):
-<<<<<<< HEAD
-    def __init__(self, config):
-        super().__init__(config)
-
-        self.num_labels = config.num_labels
-        self.convnext = ConvNextModel(config)
-
-        # Classifier head
-        self.classifier = (
-            torch.nn.Linear(config.hidden_sizes[-1], config.num_labels) if config.num_labels > 0 else torch.nn.Identity()
-        )
-
-        # Initialize weights and apply final processing
-        self.post_init()
-
-        self.classifier.weight.data.mul_(config.head_init_scale)
-        self.classifier.bias.data.mul_(config.head_init_scale)
-
-        if config.pretrained_weights_path:
-            self.load_weights_from_fb_model(config.pretrained_weights_path)
-
-    def load_weights_from_fb_model(self, fb_model_path, load_classifier=False):
-        fb_state_dict = torch.load(fb_model_path)["model"]
-
-        current_state_dict = self.state_dict()
-        new_state_dict = {}
-
-        for fb_tensor_name in fb_state_dict.keys():
-            hf_tensor_name = fb_to_hf_name(fb_tensor_name)
-
-            if hf_tensor_name and ("head" not in fb_tensor_name or load_classifier):
-                print(f"setting {hf_tensor_name} with fb {fb_tensor_name}")
-                new_state_dict[hf_tensor_name] = fb_state_dict[fb_tensor_name]
-            else:
-                print(f"setting {hf_tensor_name} with current {hf_tensor_name}")
-                new_state_dict[hf_tensor_name] = current_state_dict[hf_tensor_name]
-
-        self.load_state_dict(new_state_dict)
-=======
     def _init_weights(self, module):
         """Initialize the weights"""
         if isinstance(module, (torch.nn.Linear, torch.nn.Conv2d)):
             # Use truncated normal init as in the paper code.
-            # print("Init weights with truncated normal distribution")
             torch.nn.init.trunc_normal_(module.weight.data, std=.02)
             if module.bias is not None:
                 module.bias.data.zero_()
         elif isinstance(module, torch.nn.LayerNorm):
             module.bias.data.zero_()
             module.weight.data.fill_(1.0)
->>>>>>> b13321e8
 
     def parallelize(self):
         """Set pipeline mapping for the head (layernorm + classifier layers)"""
