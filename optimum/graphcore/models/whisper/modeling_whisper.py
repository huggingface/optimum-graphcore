# Copyright (c) 2023 Graphcore Ltd. All rights reserved.
#
# Licensed under the Apache License, Version 2.0 (the "License");
# you may not use this file except in compliance with the License.
# You may obtain a copy of the License at
#
#      http://www.apache.org/licenses/LICENSE-2.0
#
# Unless required by applicable law or agreed to in writing, software
# distributed under the License is distributed on an "AS IS" BASIS,
# WITHOUT WARRANTIES OR CONDITIONS OF ANY KIND, either express or implied.
# See the License for the specific language governing permissions and
# limitations under the License.
import copy
from typing import Optional, Tuple

import poptorch
import torch
from torch import nn
from transformers import WhisperConfig
from transformers.activations import ACT2FN
from transformers.models.whisper.modeling_whisper import (
    WhisperAttention,
    WhisperDecoder,
    WhisperEncoderLayer,
    WhisperForConditionalGeneration,
    WhisperPositionalEmbedding,
)

from optimum.utils import logging

from ...generation import IPUAttentionMixin, IPUGenerationMixin, supports_kv_cache
from ...modeling_utils import (
    PipelineMixin,
    SerializedEmbedding,
    SerializedLinear,
    get_layer_ipu,
    recomputation_checkpoint,
    register,
    split_encoder_decoder_ipu_config,
)


logger = logging.get_logger(__name__)


FLOAT16_LIMIT = 1e4


# Copied from transformers.models.bart.modeling_bart._make_causal_mask
def _make_causal_mask(input_ids_shape: torch.Size, dtype: torch.dtype, past_key_values_length: int = 0):
    """
    Make causal mask used for bi-directional self-attention.
    """
    bsz, tgt_len = input_ids_shape
    mask = torch.full((tgt_len, tgt_len), -FLOAT16_LIMIT)
    mask_cond = torch.arange(mask.size(-1))
    mask.masked_fill_(mask_cond < (mask_cond + 1).view(mask.size(-1), 1), 0)
    mask = mask.to(dtype)

    if past_key_values_length > 0:
        mask = torch.cat([torch.zeros(tgt_len, past_key_values_length, dtype=dtype), mask], dim=-1)
    return mask[None, None, :, :].expand(bsz, 1, tgt_len, tgt_len + past_key_values_length)


# Copied from transformers.models.bart.modeling_bart._expand_mask
def _expand_mask(mask: torch.Tensor, dtype: torch.dtype, tgt_len: Optional[int] = None):
    """
    Expands attention_mask from `[bsz, seq_len]` to `[bsz, 1, tgt_seq_len, src_seq_len]`.
    """
    bsz, src_len = mask.size()
    tgt_len = tgt_len if tgt_len is not None else src_len

    expanded_mask = mask[:, None, None, :].expand(bsz, 1, tgt_len, src_len).to(dtype)

    inverted_mask = 1.0 - expanded_mask

    return inverted_mask.masked_fill(inverted_mask.to(torch.bool), -FLOAT16_LIMIT)


class IPUWhisperAttention(WhisperAttention, IPUAttentionMixin):
    def forward(
        self,
        hidden_states: torch.Tensor,
        key_value_states: Optional[torch.Tensor] = None,
        past_key_value: Optional[Tuple[torch.Tensor]] = None,
        attention_mask: Optional[torch.Tensor] = None,
        layer_head_mask: Optional[torch.Tensor] = None,
        output_attentions: bool = False,
    ) -> Tuple[torch.Tensor, Optional[torch.Tensor], Optional[Tuple[torch.Tensor]]]:
        bsz, tgt_len, _ = hidden_states.size()

        query_states = self.q_proj(hidden_states) * self.scaling
        if key_value_states is not None:
            if self.cross_kv_cache_initialized:
                # cross attention with cross kv cache
                key_states, value_states = self.add_to_cross_kv_cache(
                    key_value_states,
                    lambda x: self._shape(self.k_proj(x), -1, bsz),
                    lambda x: self._shape(self.v_proj(x), -1, bsz),
                )
            else:
                # cross attention
                key_states = self._shape(self.k_proj(key_value_states), -1, bsz)
                value_states = self._shape(self.v_proj(key_value_states), -1, bsz)
        elif self.kv_cache_initialized:
            # self attention with kv cache
            key_states = self._shape(self.k_proj(hidden_states), -1, bsz)
            value_states = self._shape(self.v_proj(hidden_states), -1, bsz)

            if tgt_len != 1:
                raise ValueError(f"KV cache expects tgt_len = 1, received {tgt_len}.")

            key_states, value_states = self.add_to_kv_cache(key_states, value_states)
            attention_mask = self.update_attention_mask(attention_mask)
        else:
            # self attention
            key_states = self._shape(self.k_proj(hidden_states), -1, bsz)
            value_states = self._shape(self.v_proj(hidden_states), -1, bsz)

        if self.is_decoder:
            # We handle the KV cache via buffers, not via the eager approach of passing the cache around.
            # This is retained so upstream DecoderLayer can stay as is and that tests pass.
            past_key_value = (key_states, value_states)

        proj_shape = (bsz * self.num_heads, -1, self.head_dim)
        query_states = self._shape(query_states, tgt_len, bsz).view(*proj_shape)
        key_states = key_states.reshape(*proj_shape)
        value_states = value_states.reshape(*proj_shape)

        src_len = key_states.size(1)

        # Change: optionally serialize attention, mainly intended for the encoder with large sequence length.
        if self.is_attention_serialized:
            if layer_head_mask is not None:
                raise ValueError("layer_head_mask is not supported yet with serialized attention.")

            if self.dropout or self.training:
                raise ValueError("dropout is not supported yet with serialized attention.")

            if attention_mask is not None:
                if attention_mask.size() != (bsz, 1, tgt_len, src_len):
                    raise ValueError(
                        f"Attention mask should be of size {(bsz, 1, tgt_len, src_len)}, but is {attention_mask.size()}"
                    )
                attention_mask = attention_mask.view(bsz, tgt_len, src_len).repeat(self.num_heads, 1, 1)

            attn_output = self.serialized_attention(query_states, key_states, value_states, 1.0, attention_mask)
        else:
            attn_weights = torch.bmm(query_states, key_states.transpose(1, 2))

            if attn_weights.size() != (bsz * self.num_heads, tgt_len, src_len):
                raise ValueError(
                    f"Attention weights should be of size {(bsz * self.num_heads, tgt_len, src_len)}, but is"
                    f" {attn_weights.size()}"
                )

            if attention_mask is not None:
                if attention_mask.size() != (bsz, 1, tgt_len, src_len):
                    raise ValueError(
                        f"Attention mask should be of size {(bsz, 1, tgt_len, src_len)}, but is {attention_mask.size()}"
                    )
                attn_weights = attn_weights.view(bsz, self.num_heads, tgt_len, src_len) + attention_mask
                attn_weights = attn_weights.view(bsz * self.num_heads, tgt_len, src_len)

            attn_weights = nn.functional.softmax(attn_weights, dim=-1)

            if layer_head_mask is not None:
                if layer_head_mask.size() != (self.num_heads,):
                    raise ValueError(
                        f"Head mask for a single layer should be of size {(self.num_heads,)}, but is"
                        f" {layer_head_mask.size()}"
                    )
                attn_weights = layer_head_mask.view(1, -1, 1, 1) * attn_weights.view(
                    bsz, self.num_heads, tgt_len, src_len
                )
                attn_weights = attn_weights.view(bsz * self.num_heads, tgt_len, src_len)

            # Change: delete optional reshaping of attn_weights

            attn_probs = nn.functional.dropout(attn_weights, p=self.dropout, training=self.training)

            attn_output = torch.bmm(attn_probs, value_states)

        if attn_output.size() != (bsz * self.num_heads, tgt_len, self.head_dim):
            raise ValueError(
                f"`attn_output` should be of size {(bsz, self.num_heads, tgt_len, self.head_dim)}, but is"
                f" {attn_output.size()}"
            )

        attn_output = attn_output.view(bsz, self.num_heads, tgt_len, self.head_dim)
        attn_output = attn_output.transpose(1, 2)

        attn_output = attn_output.reshape(bsz, tgt_len, self.embed_dim)
        attn_output = self.out_proj(attn_output)

        # Change: modified check for output_attentions
        if not output_attentions:
            attn_weights = None

        return attn_output, attn_weights, past_key_value


class _WhisperEncoderLayerClamp(nn.Module):
    def __init__(self, config: WhisperConfig):
        super().__init__()
        self.embed_dim = config.d_model
        self.self_attn = WhisperAttention(
            embed_dim=self.embed_dim,
            num_heads=config.encoder_attention_heads,
            dropout=config.attention_dropout,
        )
        self.self_attn_layer_norm = nn.LayerNorm(self.embed_dim)
        self.dropout = config.dropout
        self.activation_fn = ACT2FN[config.activation_function]
        self.activation_dropout = config.activation_dropout
        self.fc1 = nn.Linear(self.embed_dim, config.encoder_ffn_dim)
        self.fc2 = nn.Linear(config.encoder_ffn_dim, self.embed_dim)
        self.final_layer_norm = nn.LayerNorm(self.embed_dim)

    def forward(
        self,
        hidden_states: torch.Tensor,
        attention_mask: torch.Tensor,
        layer_head_mask: torch.Tensor,
        output_attentions: bool = False,
    ):
        """
        Args:
            hidden_states (`torch.FloatTensor`): input to the layer of shape `(batch, seq_len, embed_dim)`
            attention_mask (`torch.FloatTensor`): attention mask of size
                `(batch, 1, tgt_len, src_len)` where padding elements are indicated by very large negative values.
            layer_head_mask (`torch.FloatTensor`): mask for attention heads in a given layer of size
                `(config.encoder_attention_heads,)`.
            output_attentions (`bool`, *optional*):
                Whether or not to return the attentions tensors of all attention layers. See `attentions` under
                returned tensors for more detail.
        """
        residual = hidden_states
        hidden_states = self.self_attn_layer_norm(hidden_states)
        hidden_states, attn_weights, _ = self.self_attn(
            hidden_states=hidden_states,
            attention_mask=attention_mask,
            layer_head_mask=layer_head_mask,
            output_attentions=output_attentions,
        )
        hidden_states = nn.functional.dropout(hidden_states, p=self.dropout, training=self.training)
        hidden_states = residual + hidden_states

        residual = hidden_states
        hidden_states = self.final_layer_norm(hidden_states)
        hidden_states = self.activation_fn(self.fc1(hidden_states))
        hidden_states = nn.functional.dropout(hidden_states, p=self.activation_dropout, training=self.training)
        hidden_states = self.fc2(hidden_states)
        hidden_states = nn.functional.dropout(hidden_states, p=self.dropout, training=self.training)
        hidden_states = residual + hidden_states

        # NOTE: This differs from the original implementation
        # There is a type mismatch bug with this call to clamp so we remove it here. It is anyway not needed on IPU because FP16 values are clamped to maximum value by default.
        # TODO: when bug is fixed in future SDK remove this entire class;

        # clamp_value = torch.finfo(hidden_states.dtype).max - 1000
        # hidden_states = torch.clamp(hidden_states, min=-clamp_value, max=clamp_value)

        outputs = (hidden_states,)

        if output_attentions:
            outputs += (attn_weights,)

        return outputs


class IPUWhisperPositionalEmbedding(WhisperPositionalEmbedding):
    @classmethod
    def from_model(cls, model: WhisperPositionalEmbedding):
        clone = copy.deepcopy(model)
        clone.__class__ = cls
        clone.register_buffer("_generation_step", torch.tensor([0], dtype=torch.int32), persistent=False)
        return clone

    def to_model(self) -> WhisperPositionalEmbedding:
        del self._generation_step

        original = copy.deepcopy(self)
        original.__class__ = WhisperPositionalEmbedding
        return original

    def forward(self, input_ids: torch.Tensor, past_key_values_length: int = 0):
        del past_key_values_length

        if input_ids.shape[-1] == 1:
            # KV cache enabled.
            return poptorch.dynamic_slice(self.weight, 0, self._generation_step, 1, 1)
        else:
            return self.weight[: input_ids.shape[1]]


class _WhisperDecoderWithCustomMakeCausalAndExpandMask(WhisperDecoder):
    """
    Transformer decoder consisting of *config.decoder_layers* layers. Each layer is a [`WhisperDecoderLayer`]

    Args:
        config: WhisperConfig
    """

    def _prepare_decoder_attention_mask(self, attention_mask, input_shape, inputs_embeds, past_key_values_length):
        # create causal mask
        # [bsz, seq_len] -> [bsz, 1, tgt_seq_len, src_seq_len]
        combined_attention_mask = None

        if input_shape[-1] > 1:
            combined_attention_mask = _make_causal_mask(
                input_shape, inputs_embeds.dtype, past_key_values_length=past_key_values_length
            ).to(inputs_embeds.device)

        if attention_mask is not None:
            # [bsz, seq_len] -> [bsz, 1, tgt_seq_len, src_seq_len]
            expanded_attn_mask = _expand_mask(attention_mask, inputs_embeds.dtype, tgt_len=input_shape[-1])
            combined_attention_mask = (
                expanded_attn_mask if combined_attention_mask is None else expanded_attn_mask + combined_attention_mask
            )

        return combined_attention_mask


@supports_kv_cache
@register(WhisperForConditionalGeneration)
class PipelinedWhisperForConditionalGeneration(WhisperForConditionalGeneration, PipelineMixin, IPUGenerationMixin):
    def change_encoder_layer_class(self, restore: bool):
        """Changes the encoder layer class to avoid the dynamic 'if'

        Args:
            restore: whether to restore the encoder layers to their original version or not.
        """
        for layer in self.model.encoder.layers:
            layer.__class__ = WhisperEncoderLayer if restore else _WhisperEncoderLayerClamp

    def change_decoder_class(self, restore: bool):
        """Changes the decoder class to update the _prepare_decoder_attention_mask method.

        Args:
            restore: whether to restore the decoder to its original version or not.
        """
        self.model.decoder.__class__ = WhisperDecoder if restore else _WhisperDecoderWithCustomMakeCausalAndExpandMask

    def change_decoder_positional_embedding(self, restore: bool):
        """Changes the decoder positional embedding to support an optional static KV cache.

        Args:
            restore: whether to restore the decoder positional embedding to their original version or not.
        """
        position_embedding = self.model.decoder.embed_positions
        self.model.decoder.embed_positions = (
            position_embedding.to_model() if restore else IPUWhisperPositionalEmbedding.from_model(position_embedding)
        )

    def change_attention_class(self, restore=False, **kwargs):
        """Change the attention layers to support a KV cache.

        Args:
            restore: whether to restore the attention layers to their original version or not.
        """
        batch_size = kwargs.get("batch_size", 1)
        num_beams = kwargs.get("num_beams", 1)
        use_cache = kwargs.get("use_cache", False)
        max_length = kwargs.get("max_length", 448)
        use_cross_cache = kwargs.get("use_cross_cache", False)
        encoder_max_length = kwargs.get("encoder_max_length", 1500)
        batch_serialization_factor = kwargs.get("batch_serialization_factor", 1)
        sequence_serialization_factor = kwargs.get("sequence_serialization_factor", 1)

        for encoder_layer in self.model.encoder.layers:
            if restore:
                encoder_layer.self_attn = encoder_layer.self_attn.to_model(WhisperAttention)
                continue

            encoder_layer.self_attn = IPUWhisperAttention.from_model(
                encoder_layer.self_attn,
                use_cache=False,
                batch_serialization_factor=batch_serialization_factor,
                sequence_serialization_factor=sequence_serialization_factor,
            )

        for decoder_layer in self.model.decoder.layers:
            if restore:
                decoder_layer.self_attn = decoder_layer.self_attn.to_model(WhisperAttention)
                decoder_layer.encoder_attn = decoder_layer.encoder_attn.to_model(WhisperAttention)
                continue

            decoder_layer.self_attn = IPUWhisperAttention.from_model(
                decoder_layer.self_attn,
                use_cache=use_cache,
                use_cross_cache=False,
                batch_size=batch_size,
                max_length=max_length,
                num_beams=num_beams,
                dtype=decoder_layer.self_attn.k_proj.weight.dtype,
            )
            decoder_layer.encoder_attn = IPUWhisperAttention.from_model(
                decoder_layer.encoder_attn,
                use_cache=False,
                use_cross_cache=use_cross_cache,
                batch_size=batch_size,
                encoder_max_length=encoder_max_length,
                num_beams=num_beams,
                dtype=decoder_layer.encoder_attn.k_proj.weight.dtype,
            )

    def parallelize(self, for_generation=False, use_cache=False, use_cross_cache=False, **kwargs):
        super().parallelize()

        self.change_encoder_layer_class(restore=False)
        self.change_decoder_class(restore=False)
        self.change_decoder_positional_embedding(restore=False)
        self.change_attention_class(
            restore=False,
            use_cache=use_cache and for_generation,
            use_cross_cache=use_cross_cache and for_generation,
            **kwargs,
        )
        self.change_lm_head_to_indexed_input_linear(restore=use_cache or not for_generation)
        self.use_encoder_output_buffer = kwargs.get("use_encoder_output_buffer", False)
        self.set_on_device_generation_steps(kwargs.get("on_device_generation_steps", 0))

        logger.info("---------- Device Allocation -----------")
        logger.info("conv1, conv2, embed_positions  --> IPU 0")
        self.model.encoder.conv1 = poptorch.BeginBlock(self.model.encoder.conv1, "Conv1", ipu_id=0)
        self.model.encoder.conv2 = poptorch.BeginBlock(self.model.encoder.conv2, "Conv2", ipu_id=0)
        self.model.encoder.embed_positions = poptorch.BeginBlock(
            self.model.encoder.embed_positions, "Embed Positions", ipu_id=0
        )

        num_encoder_layers = len(self.model.encoder.layers)
        num_decoder_layers = len(self.model.decoder.layers)

        if for_generation:
            # If running for text generation we split the IPU config into two configs
            # because we run the encoder and decoder as separate Poplar executors.
            ipu_configs = split_encoder_decoder_ipu_config(self.ipu_config, num_encoder_layers, num_decoder_layers)
            self.encoder_ipu_config, self.decoder_ipu_config = ipu_configs
            encoder_layer_ipu = get_layer_ipu(self.encoder_ipu_config, num_encoder_layers)
            decoder_layer_ipu = get_layer_ipu(self.decoder_ipu_config, num_decoder_layers)
        else:
            number_of_layers = num_encoder_layers + num_decoder_layers
            layer_ipu = get_layer_ipu(self.ipu_config, number_of_layers)
            encoder_layer_ipu = layer_ipu[:num_encoder_layers]
            decoder_layer_ipu = layer_ipu[num_encoder_layers:]

        for index, (layer, ipu) in enumerate(zip(self.model.encoder.layers, encoder_layer_ipu)):
            if self.ipu_config.recompute_checkpoint_every_layer and index != self.config.num_hidden_layers - 1:
                self._hooks.append(recomputation_checkpoint(layer))
            self.model.encoder.layers[index] = poptorch.BeginBlock(layer, f"Encoder{index}", ipu_id=ipu)
            logger.info(f"Encoder {index:<2} --> IPU {ipu}")

        # we need to deal with the model.encoder.layer norm
        self.model.encoder.layer_norm = poptorch.BeginBlock(
            self.model.encoder.layer_norm, "Encoder Layer Norm", ipu_id=ipu
        )
        logger.info(f"Encoder LN --> IPU {ipu}")

        if (embedding_serialization_factor := self.ipu_config._embedding_serialization_factor) > 1:
            self.model.decoder.embed_tokens = SerializedEmbedding.from_model(
                self.model.decoder.embed_tokens, embedding_serialization_factor
            )

        self.model.decoder.embed_tokens = poptorch.BeginBlock(
            self.model.decoder.embed_tokens, "Decoder Embedding", ipu_id=decoder_layer_ipu[0]
        )
        logger.info(f"Decoder Embedding  --> IPU {decoder_layer_ipu[0]}")

        for index, (layer, ipu) in enumerate(zip(self.model.decoder.layers, decoder_layer_ipu)):
            if self.ipu_config.recompute_checkpoint_every_layer and index != self.config.num_hidden_layers - 1:
                self._hooks.append(recomputation_checkpoint(layer))
            self.model.decoder.layers[index] = poptorch.BeginBlock(layer, f"Decoder{index}", ipu_id=ipu)
            logger.info(f"Decoder {index:<2} --> IPU {ipu}")

        self.model.decoder.layer_norm = poptorch.BeginBlock(
            self.model.decoder.layer_norm, "Decoder Layer Norm", ipu_id=ipu
        )

<<<<<<< HEAD
        if (projection_serialization_factor := self.ipu_config._projection_serialization_factor) > 1:
            self.proj_out = SerializedLinear.from_model(self.proj_out, projection_serialization_factor)
            self.tie_weights()

        logger.info(f"Head       --> IPU {decoder_layer_ipu[0]}")
=======
        logger.info("Head       --> IPU 0")
>>>>>>> 4c13e4b3
        logger.info("---------------------------------------")
        self.proj_out = poptorch.BeginBlock(self.proj_out, "Output Projection", ipu_id=decoder_layer_ipu[0])
        return self

    def deparallelize(self):
        super().deparallelize()

        self.change_encoder_layer_class(restore=True)
        self.change_decoder_class(restore=True)
        self.change_decoder_positional_embedding(restore=True)
        self.change_attention_class(restore=True)
        self.change_lm_head_to_indexed_input_linear(restore=True)
        self.set_on_device_generation_steps(0)

        if isinstance(self.model.decoder.embed_tokens, SerializedEmbedding):
            self.model.decoder.embed_tokens = self.model.decoder.embed_tokens.to_model()
        if isinstance(self.proj_out, SerializedLinear):
            self.proj_out = self.proj_out.to_model()

        return self

    def prepare_inputs_for_generation(
        self,
        decoder_input_ids,
        past_key_values=None,
        use_cache=None,
        encoder_outputs=None,
        attention_mask=None,
        **kwargs,
    ):
        # We don't use `past_key_values` for KV caching, and rely on `use_cache` instead.
        beam_idx = None
        if use_cache:
            decoder_input_ids = decoder_input_ids[:, -1:]
            beam_idx = kwargs.get("beam_idx", torch.arange(decoder_input_ids.shape[0], dtype=torch.long))

        return {
            "encoder_outputs": encoder_outputs,
            "past_key_values": None,
            "decoder_input_ids": decoder_input_ids,
            "decoder_attention_mask": None,
            "beam_idx": beam_idx,
        }<|MERGE_RESOLUTION|>--- conflicted
+++ resolved
@@ -478,15 +478,11 @@
             self.model.decoder.layer_norm, "Decoder Layer Norm", ipu_id=ipu
         )
 
-<<<<<<< HEAD
         if (projection_serialization_factor := self.ipu_config._projection_serialization_factor) > 1:
             self.proj_out = SerializedLinear.from_model(self.proj_out, projection_serialization_factor)
             self.tie_weights()
 
         logger.info(f"Head       --> IPU {decoder_layer_ipu[0]}")
-=======
-        logger.info("Head       --> IPU 0")
->>>>>>> 4c13e4b3
         logger.info("---------------------------------------")
         self.proj_out = poptorch.BeginBlock(self.proj_out, "Output Projection", ipu_id=decoder_layer_ipu[0])
         return self
