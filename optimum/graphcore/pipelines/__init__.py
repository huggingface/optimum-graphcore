# Copyright (c) 2022 Graphcore Ltd. All rights reserved.
#
# Licensed under the Apache License, Version 2.0 (the "License");
# you may not use this file except in compliance with the License.
# You may obtain a copy of the License at
#
#      http://www.apache.org/licenses/LICENSE-2.0
#
# Unless required by applicable law or agreed to in writing, software
# distributed under the License is distributed on an "AS IS" BASIS,
# WITHOUT WARRANTIES OR CONDITIONS OF ANY KIND, either express or implied.
# See the License for the specific language governing permissions and
# limitations under the License.

from typing import Any, List, Optional, Union, Dict, Optional

import torch

import poptorch
from optimum.graphcore import IPUConfig
from optimum.graphcore.modeling_utils import to_pipelined
from transformers import (
    AudioClassificationPipeline,
    AutomaticSpeechRecognitionPipeline,
    AutoModelForAudioClassification,
    AutoModelForCTC,
    AutoModelForImageClassification,
    AutoModelForMaskedLM,
    AutoModelForQuestionAnswering,
    AutoModelForSequenceClassification,
    AutoModelForTokenClassification,
    ImageClassificationPipeline,
    Pipeline,
    PreTrainedTokenizer,
    ProcessorMixin,
    QuestionAnsweringPipeline,
    TextClassificationPipeline,
)
import transformers.pipelines
from transformers.feature_extraction_utils import PreTrainedFeatureExtractor
from transformers.modeling_utils import PreTrainedModel
from transformers.onnx.utils import get_preprocessor
from transformers.pipelines import get_task
from transformers.utils import HUGGINGFACE_CO_RESOLVE_ENDPOINT, logging

from .fill_mask import IPUFillMaskPipeline
from .token_classification import IPUTokenClassificationPipeline
from .zero_shot_classification import IPUZeroShotClassificationPipeline


class IncompatibleIPUConfigError(Exception):
    """An exception used when an IPU Config is incompatible with a model"""

    pass


logger = logging.get_logger(__name__)

TASK_ALIASES = {
    "sentiment-analysis": "text-classification",
    "ner": "token-classification",
}
SUPPORTED_TASKS = {
    "audio-classification": {
        "impl": AudioClassificationPipeline,
        "class": (AutoModelForAudioClassification,),
        "default": {
            "model": ("superb/hubert-base-superb-ks", "d7e0efe"),
            "ipu_config": "Graphcore/hubert-base-ipu",
        },
        "type": "audio",
    },
    "automatic-speech-recognition": {
        "impl": AutomaticSpeechRecognitionPipeline,
        # TODO: support AutoModelForSpeechSeq2Seq
        "class": (AutoModelForCTC,),
        "default": {
            "model": ("facebook/wav2vec2-base-960h", "55bb623"),
            "ipu_config": "Graphcore/wav2vec2-ctc-base-ipu",
        },
        "type": "multimodal",
    },
    "fill-mask": {
        "impl": IPUFillMaskPipeline,
        "class": (AutoModelForMaskedLM,),
        "default": {
            "model": ("distilroberta-base", "ec58a5b"),
            "ipu_config": "Graphcore/roberta-base-ipu",
            "max_length": 128,
        },
        "type": "text",
    },
    "image-classification": {
        "impl": ImageClassificationPipeline,
        "class": (AutoModelForImageClassification,),
        "default": {
            "model": ("google/vit-base-patch16-224", "5dca96d"),
            "ipu_config": "Graphcore/vit-base-ipu",
        },
        "type": "image",
    },
    "question-answering": {
        "impl": QuestionAnsweringPipeline,
        "class": (AutoModelForQuestionAnswering,),
        "default": {
            "model": ("distilbert-base-cased-distilled-squad", "626af31"),
            "ipu_config": "Graphcore/distilbert-base-ipu",
        },
        "type": "text",
    },
    "text-classification": {
        "impl": TextClassificationPipeline,
        "class": (AutoModelForSequenceClassification,),
        "default": {
            "model": ("distilbert-base-uncased-finetuned-sst-2-english", "af0f99b"),
            "ipu_config": "Graphcore/distilbert-base-ipu",
            "max_length": 128,
        },
        "type": "text",
    },
    "token-classification": {
        "impl": IPUTokenClassificationPipeline,
        "class": (AutoModelForTokenClassification,),
        "default": {
            "model": ("dbmdz/bert-large-cased-finetuned-conll03-english", "f2482bf"),
            "ipu_config": "Graphcore/bert-large-ipu",
            "max_length": 128,
        },
        "type": "text",
    },
    "zero-shot-classification": {
        "impl": IPUZeroShotClassificationPipeline,
        "class": (AutoModelForSequenceClassification,),
        "default": {
            "model": ("roberta-large-mnli", "130fb28"),
            "ipu_config": "Graphcore/roberta-large-ipu",
            "max_length": 128,
        },
        "type": "text",
    },
}

NO_FEATURE_EXTRACTOR_TASKS = set()
NO_TOKENIZER_TASKS = set()
for task, values in SUPPORTED_TASKS.items():
    if values["type"] == "text":
        NO_FEATURE_EXTRACTOR_TASKS.add(task)
    elif values["type"] in {"audio", "image"}:
        NO_TOKENIZER_TASKS.add(task)
    elif values["type"] != "multimodal":
        raise ValueError(f"SUPPORTED_TASK {task} contains invalid type {values['type']}")


def get_poplar_executor(
    model: PreTrainedModel,
    ipu_config: Union[str, dict] = None,
    fp16: bool = True,
    ipu_config_kwargs: Optional[Dict[str, Any]] = None,
) -> PreTrainedModel:
    ipu_config_arg = ipu_config
    if ipu_config_kwargs is None:
        ipu_config_kwargs = {}
    if isinstance(ipu_config, str):
        ipu_config = IPUConfig.from_pretrained(ipu_config, **ipu_config_kwargs)
    elif isinstance(ipu_config, dict):
        ipu_config = IPUConfig.from_dict(ipu_config, **ipu_config_kwargs)
    else:
        raise ValueError("ipu_config must be a string or a dictionary.")
    ipu_config.inference_device_iterations = 1
    # TODO: inference_replication_factor should be adaptive, especially for batching.
    ipu_config.inference_replication_factor = 1
    try:
        model = to_pipelined(model, ipu_config, force=False)
        model.parallelize()
    except Exception as error:
        new_message = (
            "The model and ipu_config seem to be incompatible,"
            " please try a different IPU config or customizing it for the model."
            f" The config provided is '{ipu_config_arg}'"
        )
        raise IncompatibleIPUConfigError(new_message) from error
    if fp16:
        model.half()
    opts = ipu_config.to_options(for_inference=True)
    opts.setExecutionStrategy(poptorch.ShardedExecution())
    model = poptorch.inferenceModel(model.eval(), opts)
    return model


def get_inference_context(self):
    return torch.no_grad


def check_model_type(self, supported_models: Union[List[str], dict]):
    """
    Check if the model class is in supported by the pipeline.

    Args:
        supported_models (`List[str]` or `dict`):
            The list of models supported by the pipeline, or a dictionary with model class values.
    """
    if not isinstance(supported_models, list):  # Create from a model mapping
        supported_models_names = []
        for config, model in supported_models.items():
            # Mapping can now contain tuples of models for the same configuration.
            if isinstance(model, tuple):
                supported_models_names.extend([_model.__name__ for _model in model])
            else:
                supported_models_names.append(model.__name__)
        supported_models = supported_models_names
    if self.model._user_model.__class__.__bases__[0].__name__ not in supported_models:
        logger.error(
            f"The model '{self.model._user_model.__class__.__bases__[0].__name__}' is not supported for {self.task}. Supported models are"
            f" {supported_models}."
        )


def pipeline(
    task: str = None,
    model: Optional[Any] = None,
    ipu_config: Union[str, dict] = None,
    tokenizer: Optional[Union[str, PreTrainedTokenizer]] = None,
    feature_extractor: Optional[Union[str, PreTrainedFeatureExtractor]] = None,
    revision: Optional[str] = None,
    use_auth_token: Optional[Union[str, bool]] = None,
    pipeline_class: Optional[Any] = None,
    fp16: bool = True,
    ipu_config_kwargs: Optional[Dict[str, Any]] = None,
    **kwargs,
) -> Pipeline:
    """Utility factory method to build a [ Pipeline ] for IPU models.

    Arguments:
        task : The task, see docs for ``transformers.pipeline`` for supported options.
        model : A pre-trained model, see docs for ``transformers.pipeline`` for supported options.
        ipu_config : An IPU config, can either be the path to a model from the HuggingFace Hub
            which defines a ``ipu_config.json`` or a dictionary with the same options.
        tokenizer : The tokenizer, see docs for ``transformers.pipeline`` for supported options.
        feature_extractor : The feature extractor, see docs for ``transformers.pipeline`` for supported options.
        revision : Revision of the model.
        use_auth_token : An authorization token to use for these calls to the hub.
        pipeline_class : Override the Pipeline class defined by the task.
        fp16 : Whether to use Float 16 or not.
        ipu_config_kwargs : Dictionary which will be used to set or override values in the IPU
            config.
        **kwargs: Additional keyword arguments that are passed to the ``transformers.pipeline`` function

    Returns:
        The pipeline object for the specified task.
    """

    if task is None and model is None:
        raise RuntimeError(
            "Impossible to instantiate a pipeline without either a task or a model "
            "being specified. "
            "Please provide a task class or a model"
        )
    if task is None and model is not None:
        if not isinstance(model, str):
            raise RuntimeError(
                "Inferring the task automatically requires to check the hub with a model_id defined as a `str`."
                f"{model} is not a valid model_id."
            )
        task = get_task(model, use_auth_token)

    if task in TASK_ALIASES:
        task = TASK_ALIASES[task]

    targeted_task = "translation" if task.startswith("translation") else task

    if targeted_task not in SUPPORTED_TASKS:
        raise ValueError(f"Task {targeted_task} is not supported. Supported tasks are {list(SUPPORTED_TASKS.keys())}")

    # These will never require a tokenizer.
    # the model on the other hand might have a tokenizer, but
    # the files could be missing from the hub, instead of failing
    # on such repos, we just force to not load it.
    load_tokenizer = targeted_task not in NO_TOKENIZER_TASKS
    load_feature_extractor = targeted_task not in NO_FEATURE_EXTRACTOR_TASKS

    if pipeline_class is None:
        pipeline_class = SUPPORTED_TASKS[targeted_task]["impl"]

    if ipu_config is None and not isinstance(model, poptorch._poplar_executor.PoplarExecutor):
        ipu_config = SUPPORTED_TASKS[targeted_task]["default"]["ipu_config"]

    if model is None:
        model_id, revision = SUPPORTED_TASKS[targeted_task]["default"]["model"]
        logger.warning(
            f"No model was supplied, defaulted to {model_id} and revision"
            f" {revision} ({HUGGINGFACE_CO_RESOLVE_ENDPOINT}/{model_id}).\n"
            "Using a pipeline without specifying a model name and revision in production is not recommended."
        )
        model = SUPPORTED_TASKS[targeted_task]["class"][0].from_pretrained(model_id, revision=revision)
        model = get_poplar_executor(model, ipu_config, fp16, ipu_config_kwargs)
    elif isinstance(model, str):
        model_id = model
        model = SUPPORTED_TASKS[targeted_task]["class"][0].from_pretrained(model_id, revision=revision)
        model = get_poplar_executor(model, ipu_config, fp16, ipu_config_kwargs)
    elif isinstance(model, PreTrainedModel):
        model = get_poplar_executor(model, ipu_config, fp16, ipu_config_kwargs)
        if tokenizer is None and load_tokenizer:
            raise ValueError("If you pass a model as a PreTrainedModel, you must pass a tokenizer as well")
        if feature_extractor is None and load_feature_extractor:
            raise ValueError("If you pass a model as a PreTrainedModel, you must pass a feature extractor as well")
    elif isinstance(model, poptorch._poplar_executor.PoplarExecutor):
        if tokenizer is None and load_tokenizer:
            raise ValueError(
                "If you pass a model as a poptorch._poplar_executor.PoplarExecutor, you must pass a tokenizer as well"
            )
        if feature_extractor is None and load_feature_extractor:
            raise ValueError(
                "If you pass a model as a poptorch._poplar_executor.PoplarExecutor, you must pass a feature extractor as well"
            )
    else:
        raise ValueError(
            f"""Model {model} is not supported. Please provide a valid model either as string, PreTrainedModel or
            poptorch._poplar_executor.PoplarExecutor. You can also provide non model then a default one will be used"""
        )

    if (tokenizer is None and load_tokenizer) or (feature_extractor is None and load_feature_extractor):
        preprocessor = get_preprocessor(model_id)
        if tokenizer is None and load_tokenizer:
            if isinstance(preprocessor, ProcessorMixin):
                tokenizer = preprocessor.tokenizer
            else:
                tokenizer = preprocessor
        if feature_extractor is None and load_feature_extractor:
            if isinstance(preprocessor, ProcessorMixin):
                feature_extractor = preprocessor.feature_extractor
            else:
                feature_extractor = preprocessor

    # Override Pipeline methods
    Pipeline.get_inference_context = get_inference_context
    Pipeline.check_model_type = check_model_type

    # Override pipelines' _forward
    old_forward = pipeline_class._forward

    def new_forward(self, model_inputs, *args, **kwargs):
        # Support change in batch size
        if self.model._executable_inputs:
            compiled_bs = self.model._executable_inputs.args[0].shape[0]
            for input in model_inputs.values():
                if isinstance(input, torch.Tensor):
                    input_bs = input.shape[0]
                    break
            if compiled_bs != input_bs:
                self.model.destroy()
        if fp16:
            # Support fp16
            for key, input in model_inputs.items():
                if isinstance(input, torch.Tensor) and input.dtype == torch.float32:
                    model_inputs[key] = input.half()
        return old_forward(self, model_inputs, *args, **kwargs)

    pipeline_class._forward = new_forward

    # Auto padding for some tasks
    if "max_length" in SUPPORTED_TASKS[targeted_task]["default"]:
        kwargs["padding"] = kwargs.get("padding", "max_length")
        default_max_length = SUPPORTED_TASKS[targeted_task]["default"]["max_length"]
        if kwargs.get("max_length") is None:
            logger.warning(
<<<<<<< HEAD
                f"No padding arguments specified, so pad to {kwargs['max_length']} by default. "
                f"Inputs longer than {kwargs['max_length']} will be truncated."
                " To change this behaviour, pass the `padding='max_length'` and"
                "`max_length=<your desired input length>` arguments to the pipeline function"
            )
        # question-answering already has its own default padding length `max_seq_len` defined, so we just enable padding to max length.
        if targeted_task in {"question-answering"}:
            kwargs["padding"] = "max_length"
            logger.warning(
                "No padding arguments specified, so pad to 384 by default. Inputs longer than 384 will be truncated."
=======
                f"No padding arguments specified, so pad to {default_max_length} by default. "
                f"Inputs longer than {default_max_length} will be truncated."
>>>>>>> 0f45d895
            )
        kwargs["max_length"] = kwargs.get("max_length", default_max_length)

    # question-answering already has its own default padding length `max_seq_len` defined, so we just enable padding to max length.
    if targeted_task in {"question-answering"}:
        kwargs["padding"] = kwargs.get("padding", "max_length")
        logger.warning(
            "No padding arguments specified, so pad to 384 by default. Inputs longer than 384 will be truncated."
        )

    # Set pad_token for models that do not have pad_token
    if model.config.model_type in {"gpt2"}:
        tokenizer.pad_token = tokenizer.eos_token
        model.config.pad_token_id = model.config.eos_token_id

    return transformers.pipelines.pipeline(
        task,
        model=model,
        tokenizer=tokenizer,
        feature_extractor=feature_extractor,
        use_auth_token=use_auth_token,
        pipeline_class=pipeline_class,
        **kwargs,
    )<|MERGE_RESOLUTION|>--- conflicted
+++ resolved
@@ -363,9 +363,8 @@
         default_max_length = SUPPORTED_TASKS[targeted_task]["default"]["max_length"]
         if kwargs.get("max_length") is None:
             logger.warning(
-<<<<<<< HEAD
-                f"No padding arguments specified, so pad to {kwargs['max_length']} by default. "
-                f"Inputs longer than {kwargs['max_length']} will be truncated."
+                f"No padding arguments specified, so pad to {default_max_length} by default. "
+                f"Inputs longer than {default_max_length} will be truncated."
                 " To change this behaviour, pass the `padding='max_length'` and"
                 "`max_length=<your desired input length>` arguments to the pipeline function"
             )
@@ -374,10 +373,6 @@
             kwargs["padding"] = "max_length"
             logger.warning(
                 "No padding arguments specified, so pad to 384 by default. Inputs longer than 384 will be truncated."
-=======
-                f"No padding arguments specified, so pad to {default_max_length} by default. "
-                f"Inputs longer than {default_max_length} will be truncated."
->>>>>>> 0f45d895
             )
         kwargs["max_length"] = kwargs.get("max_length", default_max_length)
 
