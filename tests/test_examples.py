--- conflicted
+++ resolved
@@ -177,18 +177,14 @@
                 if self.EVAL_IS_SUPPORTED:
                     with open(Path(tmp_dir) / "all_results.json") as fp:
                         results = json.load(fp)
-<<<<<<< HEAD
                     threshold_overrides = {}
                     if isinstance(self.EVAL_SCORE_THRESHOLD_OVERRIDES, dict):
                         threshold_overrides = self.EVAL_SCORE_THRESHOLD_OVERRIDES
                     threshold = threshold_overrides.get(model_name, self.EVAL_SCORE_THRESHOLD)
-                    self.assertGreaterEqual(float(results[self.SCORE_NAME]), threshold)
-=======
                     if self.EVAL_SCORE_GREATER_IS_BETTER:
-                        self.assertGreaterEqual(float(results[self.SCORE_NAME]), self.EVAL_SCORE_THRESHOLD)
+                        self.assertGreaterEqual(float(results[self.SCORE_NAME]), threshold)
                     else:
-                        self.assertLessEqual(float(results[self.SCORE_NAME]), self.EVAL_SCORE_THRESHOLD)
->>>>>>> 8daa3506
+                        self.assertLessEqual(float(results[self.SCORE_NAME]), threshold)
 
         return test
 
@@ -221,11 +217,8 @@
     DATASET_CONFIG_NAME = None
     EVAL_IS_SUPPORTED = True
     EVAL_SCORE_THRESHOLD = 0.75
-<<<<<<< HEAD
     EVAL_SCORE_THRESHOLD_OVERRIDES = None
-=======
     EVAL_SCORE_GREATER_IS_BETTER = True
->>>>>>> 8daa3506
     SCORE_NAME = "eval_accuracy"
     DATASET_PARAMETER_NAME = "dataset_name"
     NUM_EPOCHS = 1
