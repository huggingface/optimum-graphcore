# coding=utf-8
# Copyright 2021 HuggingFace Inc.
# Copyright (c) 2022 Graphcore Ltd. All rights reserved.
#
# Licensed under the Apache License, Version 2.0 (the "License");
# you may not use this file except in compliance with the License.
# You may obtain a copy of the License at
#
#     http://www.apache.org/licenses/LICENSE-2.0
#
# Unless required by applicable law or agreed to in writing, software
# distributed under the License is distributed on an "AS IS" BASIS,
# WITHOUT WARRANTIES OR CONDITIONS OF ANY KIND, either express or implied.
# See the License for the specific language governing permissions and
# limitations under the License.
import unittest
from collections import namedtuple

import pytest
from transformers import T5EncoderModel
from transformers.testing_utils import parse_flag_from_env

from optimum.graphcore import IPUConfig
from optimum.graphcore.models.t5.configuration_t5 import T5EncoderConfig


_run_high_memory_usage_tests = parse_flag_from_env("RUN_HIGH_MEMORY", default=False)

model_test_config = namedtuple(
    "ModelTestConfig",
    ["model", "ipu_config", "test_examples_config"],
    defaults=[
        "hf-internal-testing/tiny-random-t5",
        "Graphcore/internal-testing-tiny-ipu",
        {},
    ],
)

MODELS_TO_TEST_MAPPING = {
    "bart": model_test_config("facebook/bart-base", "Graphcore/bart-base-ipu"),
    "bert": model_test_config("bert-base-uncased", "Graphcore/bert-base-ipu"),
    "convnext": model_test_config("facebook/convnext-base-224", "Graphcore/convnext-base-ipu"),
    "deberta": model_test_config("microsoft/deberta-base", "Graphcore/deberta-base-ipu"),
    "distilbert": model_test_config("distilbert-base-uncased", "Graphcore/distilbert-base-ipu"),
    "gpt2": model_test_config("gpt2", "Graphcore/gpt2-small-ipu"),
    "groupbert": model_test_config("Graphcore/groupbert-base-uncased", "Graphcore/groupbert-base-uncased"),
    "hubert": {
        "default": model_test_config("facebook/hubert-base-ls960", "Graphcore/hubert-base-ipu"),
        "ctc": model_test_config("facebook/hubert-base-ls960", "Graphcore/wav2vec2-ctc-base-ipu"),
    },
    "lxmert": model_test_config("unc-nlp/lxmert-base-uncased", "Graphcore/lxmert-base-ipu"),
    "roberta": model_test_config("roberta-base", "Graphcore/roberta-base-ipu"),
    "t5": model_test_config("t5-small", "Graphcore/t5-small-ipu"),
    "mt5": {
        "default": model_test_config("google/mt5-small", "Graphcore/mt5-small-ipu"),
        "translation": model_test_config(
            "google/mt5-small",
            # "Graphcore/mt5-small-ipu",
            IPUConfig.from_pretrained(
                "Graphcore/mt5-small-ipu",
                embedding_serialization_factor=None,
                serialized_embedding_splits_per_ipu=[4, 4, 0, 0],
                layers_per_ipu=[0, 2, 14, 0],
            ),
            {"extra_command_line_arguments": ["--max_source_length 128", "--max_target_length 128"]},
        ),
        "summarization": model_test_config(
            "google/mt5-small",
            IPUConfig.from_pretrained(
                "Graphcore/mt5-small-ipu",
                ipus_per_replica=8,
                layers_per_ipu=[0, 2, 2, 2, 6, 4, 0, 0],
                embedding_serialization_factor=8,
                projection_serialization_factor=None,
                serialized_projection_splits_per_ipu=[0, 0, 0, 0, 0, 0, 4, 4],
            ),
        ),
    },
<<<<<<< HEAD
    "mpnet": ("sentence-transformers/all-mpnet-base-v2", "Graphcore/bert-base-uncased"),
    "lxmert": ("unc-nlp/lxmert-base-uncased", "Graphcore/lxmert-base-ipu"),
    "roberta": ("roberta-base", "Graphcore/roberta-base-ipu"),
    "t5": ("t5-small", "Graphcore/t5-small-ipu"),
    "mt5": ("google/mt5-small", "Graphcore/mt5-small-ipu"),
    "vit": ("google/vit-base-patch16-224-in21k", "Graphcore/vit-base-ipu"),
=======
    "vit": model_test_config("google/vit-base-patch16-224-in21k", "Graphcore/vit-base-ipu"),
>>>>>>> ae7004aa
    "wav2vec2": {
        "default": model_test_config("facebook/wav2vec2-base", "Graphcore/wav2vec2-base-ipu"),
        "ctc": model_test_config("facebook/wav2vec2-base", "Graphcore/wav2vec2-ctc-base-ipu"),
    },
    "whisper": model_test_config("openai/whisper-tiny", "Graphcore/whisper-tiny-ipu"),
}

# Register models that don't have a mapping in upstream transformers
MODEL_MAPPING_EXTRA = {T5EncoderConfig: T5EncoderModel}
CONFIG_MAPPING_EXTRA = {"t5encoder": T5EncoderConfig}
MODELS_TO_TEST_MAPPING_EXTRA = {
    "t5encoder": model_test_config("sentence-transformers/sentence-t5-base", "Graphcore/sentence-t5-base"),
}


def skip_unsupported(feature):
    return pytest.mark.skip(f"Skipping since {feature} is not yet supported in Optimum Graphcore")


def high_memory_usage(test_case):
    """
    Decorator marking a test as using a large amount of DRAM.

    This test is skipped by default. Set the RUN_HIGH_MEMORY environment variable to a truthy value to run them.
    """
    return unittest.skipUnless(_run_high_memory_usage_tests, "test requires high resident memory in DRAM")(test_case)<|MERGE_RESOLUTION|>--- conflicted
+++ resolved
@@ -76,16 +76,8 @@
             ),
         ),
     },
-<<<<<<< HEAD
     "mpnet": ("sentence-transformers/all-mpnet-base-v2", "Graphcore/bert-base-uncased"),
-    "lxmert": ("unc-nlp/lxmert-base-uncased", "Graphcore/lxmert-base-ipu"),
-    "roberta": ("roberta-base", "Graphcore/roberta-base-ipu"),
-    "t5": ("t5-small", "Graphcore/t5-small-ipu"),
-    "mt5": ("google/mt5-small", "Graphcore/mt5-small-ipu"),
-    "vit": ("google/vit-base-patch16-224-in21k", "Graphcore/vit-base-ipu"),
-=======
     "vit": model_test_config("google/vit-base-patch16-224-in21k", "Graphcore/vit-base-ipu"),
->>>>>>> ae7004aa
     "wav2vec2": {
         "default": model_test_config("facebook/wav2vec2-base", "Graphcore/wav2vec2-base-ipu"),
         "ctc": model_test_config("facebook/wav2vec2-base", "Graphcore/wav2vec2-ctc-base-ipu"),
